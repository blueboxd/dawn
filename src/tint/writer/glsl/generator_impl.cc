/// Copyright 2021 The Tint Authors.
//
// Licensed under the Apache License, Version 2.0 (the "License");
// you may not use this file except in compliance with the License.
// You may obtain a copy of the License at
//
//     http://www.apache.org/licenses/LICENSE-2.0
//
// Unless required by applicable law or agreed to in writing, software
// distributed under the License is distributed on an "AS IS" BASIS,
// WITHOUT WARRANTIES OR CONDITIONS OF ANY KIND, either express or implied.
// See the License for the specific language governing permissions and
// limitations under the License.

#include "src/tint/writer/glsl/generator_impl.h"

#include <algorithm>
#include <cmath>
#include <iomanip>
#include <limits>
#include <set>
#include <utility>
#include <vector>

#include "src/tint/ast/call_statement.h"
#include "src/tint/ast/id_attribute.h"
#include "src/tint/ast/internal_attribute.h"
#include "src/tint/ast/interpolate_attribute.h"
#include "src/tint/ast/variable_decl_statement.h"
#include "src/tint/constant/value.h"
#include "src/tint/debug.h"
#include "src/tint/sem/block_statement.h"
#include "src/tint/sem/call.h"
#include "src/tint/sem/function.h"
#include "src/tint/sem/member_accessor_expression.h"
#include "src/tint/sem/module.h"
#include "src/tint/sem/statement.h"
#include "src/tint/sem/struct.h"
#include "src/tint/sem/switch_statement.h"
#include "src/tint/sem/value_constructor.h"
#include "src/tint/sem/value_conversion.h"
#include "src/tint/sem/variable.h"
#include "src/tint/switch.h"
#include "src/tint/transform/add_block_attribute.h"
#include "src/tint/transform/add_empty_entry_point.h"
#include "src/tint/transform/binding_remapper.h"
#include "src/tint/transform/builtin_polyfill.h"
#include "src/tint/transform/canonicalize_entry_point_io.h"
#include "src/tint/transform/combine_samplers.h"
#include "src/tint/transform/decompose_memory_access.h"
#include "src/tint/transform/demote_to_helper.h"
#include "src/tint/transform/direct_variable_access.h"
#include "src/tint/transform/disable_uniformity_analysis.h"
#include "src/tint/transform/expand_compound_assignment.h"
#include "src/tint/transform/manager.h"
#include "src/tint/transform/multiplanar_external_texture.h"
#include "src/tint/transform/pad_structs.h"
#include "src/tint/transform/preserve_padding.h"
#include "src/tint/transform/promote_initializers_to_let.h"
#include "src/tint/transform/promote_side_effects_to_decl.h"
#include "src/tint/transform/remove_phonies.h"
#include "src/tint/transform/renamer.h"
#include "src/tint/transform/robustness.h"
#include "src/tint/transform/simplify_pointers.h"
#include "src/tint/transform/single_entry_point.h"
#include "src/tint/transform/std140.h"
#include "src/tint/transform/texture_1d_to_2d.h"
#include "src/tint/transform/unshadow.h"
#include "src/tint/transform/zero_init_workgroup_memory.h"
#include "src/tint/type/array.h"
#include "src/tint/type/atomic.h"
#include "src/tint/type/depth_multisampled_texture.h"
#include "src/tint/type/depth_texture.h"
#include "src/tint/type/multisampled_texture.h"
#include "src/tint/type/sampled_texture.h"
#include "src/tint/type/storage_texture.h"
#include "src/tint/type/texture_dimension.h"
#include "src/tint/utils/defer.h"
#include "src/tint/utils/map.h"
#include "src/tint/utils/scoped_assignment.h"
#include "src/tint/utils/string.h"
#include "src/tint/utils/string_stream.h"
#include "src/tint/writer/append_vector.h"
#include "src/tint/writer/float_to_string.h"

using namespace tint::number_suffixes;  // NOLINT

namespace tint::writer::glsl {
namespace {

const char kTempNamePrefix[] = "tint_tmp";

bool last_is_break(const ast::BlockStatement* stmts) {
    return utils::IsAnyOf<ast::BreakStatement>(stmts->Last());
}

bool IsRelational(tint::ast::BinaryOp op) {
    return op == tint::ast::BinaryOp::kEqual || op == tint::ast::BinaryOp::kNotEqual ||
           op == tint::ast::BinaryOp::kLessThan || op == tint::ast::BinaryOp::kGreaterThan ||
           op == tint::ast::BinaryOp::kLessThanEqual ||
           op == tint::ast::BinaryOp::kGreaterThanEqual;
}

bool RequiresOESSampleVariables(tint::builtin::BuiltinValue builtin) {
    switch (builtin) {
        case tint::builtin::BuiltinValue::kSampleIndex:
        case tint::builtin::BuiltinValue::kSampleMask:
            return true;
        default:
            return false;
    }
}

void PrintI32(utils::StringStream& out, int32_t value) {
    // GLSL parses `-2147483648` as a unary minus and `2147483648` as separate tokens, and the
    // latter doesn't fit into an (32-bit) `int`. Emit `(-2147483647 - 1)` instead, which ensures
    // the expression type is `int`.
    if (auto int_min = std::numeric_limits<int32_t>::min(); value == int_min) {
        out << "(" << int_min + 1 << " - 1)";
    } else {
        out << value;
    }
}

void PrintF32(utils::StringStream& out, float value) {
    if (std::isinf(value)) {
        out << "0.0f " << (value >= 0 ? "/* inf */" : "/* -inf */");
    } else if (std::isnan(value)) {
        out << "0.0f /* nan */";
    } else {
        out << FloatToString(value) << "f";
    }
}

void PrintF16(utils::StringStream& out, float value) {
    if (std::isinf(value)) {
        out << "0.0hf " << (value >= 0 ? "/* inf */" : "/* -inf */");
    } else if (std::isnan(value)) {
        out << "0.0hf /* nan */";
    } else {
        out << FloatToString(value) << "hf";
    }
}

}  // namespace

SanitizedResult::SanitizedResult() = default;
SanitizedResult::~SanitizedResult() = default;
SanitizedResult::SanitizedResult(SanitizedResult&&) = default;

SanitizedResult Sanitize(const Program* in,
                         const Options& options,
                         const std::string& entry_point) {
    transform::Manager manager;
    transform::DataMap data;

    manager.Add<transform::DisableUniformityAnalysis>();

    // ExpandCompoundAssignment must come before BuiltinPolyfill
    manager.Add<transform::ExpandCompoundAssignment>();

    if (!entry_point.empty()) {
        manager.Add<transform::SingleEntryPoint>();
        data.Add<transform::SingleEntryPoint::Config>(entry_point);
    }
    manager.Add<transform::Renamer>();
    data.Add<transform::Renamer::Config>(transform::Renamer::Target::kGlslKeywords,
                                         /* preserve_unicode */ false);

    manager.Add<transform::PreservePadding>();  // Must come before DirectVariableAccess

    manager.Add<transform::Unshadow>();  // Must come before DirectVariableAccess
    manager.Add<transform::DirectVariableAccess>();

    manager.Add<transform::PromoteSideEffectsToDecl>();

    if (!options.disable_robustness) {
        // Robustness must come after PromoteSideEffectsToDecl
        // Robustness must come before BuiltinPolyfill and CanonicalizeEntryPointIO
        manager.Add<transform::Robustness>();
    }

    // Note: it is more efficient for MultiplanarExternalTexture to come after Robustness
    data.Add<transform::MultiplanarExternalTexture::NewBindingPoints>(
        options.external_texture_options.bindings_map);
    manager.Add<transform::MultiplanarExternalTexture>();

    {  // Builtin polyfills
        transform::BuiltinPolyfill::Builtins polyfills;
        polyfills.acosh = transform::BuiltinPolyfill::Level::kRangeCheck;
        polyfills.atanh = transform::BuiltinPolyfill::Level::kRangeCheck;
        polyfills.bgra8unorm = true;
        polyfills.bitshift_modulo = true;
        polyfills.conv_f32_to_iu32 = true;
        polyfills.count_leading_zeros = true;
        polyfills.count_trailing_zeros = true;
        polyfills.extract_bits = transform::BuiltinPolyfill::Level::kClampParameters;
        polyfills.first_leading_bit = true;
        polyfills.first_trailing_bit = true;
        polyfills.insert_bits = transform::BuiltinPolyfill::Level::kClampParameters;
        polyfills.int_div_mod = true;
        polyfills.saturate = true;
        polyfills.texture_sample_base_clamp_to_edge_2d_f32 = true;
        polyfills.workgroup_uniform_load = true;
        data.Add<transform::BuiltinPolyfill::Config>(polyfills);
        manager.Add<transform::BuiltinPolyfill>();
    }

    if (!options.disable_workgroup_init) {
        // ZeroInitWorkgroupMemory must come before CanonicalizeEntryPointIO as
        // ZeroInitWorkgroupMemory may inject new builtin parameters.
        manager.Add<transform::ZeroInitWorkgroupMemory>();
    }

    // CanonicalizeEntryPointIO must come after Robustness
    manager.Add<transform::CanonicalizeEntryPointIO>();

    // PadStructs must come after CanonicalizeEntryPointIO
    manager.Add<transform::PadStructs>();

    // DemoteToHelper must come after PromoteSideEffectsToDecl and ExpandCompoundAssignment.
    manager.Add<transform::DemoteToHelper>();

    manager.Add<transform::RemovePhonies>();

    data.Add<transform::CombineSamplers::BindingInfo>(options.binding_map,
                                                      options.placeholder_binding_point);
    manager.Add<transform::CombineSamplers>();

    data.Add<transform::BindingRemapper::Remappings>(
        options.binding_points, options.access_controls, options.allow_collisions);
    manager.Add<transform::BindingRemapper>();

    manager.Add<transform::PromoteInitializersToLet>();
    manager.Add<transform::AddEmptyEntryPoint>();
    manager.Add<transform::AddBlockAttribute>();

    // Std140 must come after PromoteSideEffectsToDecl and before SimplifyPointers.
    manager.Add<transform::Std140>();

    manager.Add<transform::Texture1DTo2D>();

    manager.Add<transform::SimplifyPointers>();

    data.Add<transform::CanonicalizeEntryPointIO::Config>(
        transform::CanonicalizeEntryPointIO::ShaderStyle::kGlsl);

    auto out = manager.Run(in, data);

    SanitizedResult result;
    result.program = std::move(out.program);
    return result;
}

GeneratorImpl::GeneratorImpl(const Program* program, const Version& version)
    : TextGenerator(program), version_(version) {}

GeneratorImpl::~GeneratorImpl() = default;

void GeneratorImpl::Generate() {
    {
        auto out = line();
        out << "#version " << version_.major_version << version_.minor_version << "0";
        if (version_.IsES()) {
            out << " es";
        }
    }

    auto helpers_insertion_point = current_buffer_->lines.size();

    line();

    auto* mod = builder_.Sem().Module();
    for (auto* decl : mod->DependencyOrderedDeclarations()) {
        if (decl->IsAnyOf<ast::Alias, ast::ConstAssert, ast::DiagnosticDirective>()) {
            continue;  // These are not emitted.
        }

        Switch(
            decl,  //
            [&](const ast::Variable* global) { return EmitGlobalVariable(global); },
            [&](const ast::Struct* str) {
                auto* sem = builder_.Sem().Get(str);
                bool has_rt_arr = false;
                if (auto* arr = sem->Members().Back()->Type()->As<type::Array>()) {
                    has_rt_arr = arr->Count()->Is<type::RuntimeArrayCount>();
                }
                bool is_block = ast::HasAttribute<transform::AddBlockAttribute::BlockAttribute>(
                    str->attributes);
                if (!has_rt_arr && !is_block) {
                    EmitStructType(current_buffer_, sem);
                }
            },
            [&](const ast::Function* func) {
                if (func->IsEntryPoint()) {
                    EmitEntryPointFunction(func);
                } else {
                    EmitFunction(func);
                }
            },
            [&](const ast::Enable* enable) {
                // Record the required extension for generating extension directive later
                RecordExtension(enable);
            },
            [&](Default) {
                TINT_ICE(Writer, diagnostics_)
                    << "unhandled module-scope declaration: " << decl->TypeInfo().name;
            });
    }

    TextBuffer extensions;

    if (version_.IsES() && requires_oes_sample_variables_) {
        extensions.Append("#extension GL_OES_sample_variables : require");
    }

    if (requires_f16_extension_) {
        extensions.Append("#extension GL_AMD_gpu_shader_half_float : require");
    }

    auto indent = current_buffer_->current_indent;

    if (!extensions.lines.empty()) {
        current_buffer_->Insert(extensions, helpers_insertion_point, indent);
        helpers_insertion_point += extensions.lines.size();
    }

    if (version_.IsES() && requires_default_precision_qualifier_) {
        current_buffer_->Insert("precision highp float;", helpers_insertion_point++, indent);
    }

    if (!helpers_.lines.empty()) {
        current_buffer_->Insert("", helpers_insertion_point++, indent);
        current_buffer_->Insert(helpers_, helpers_insertion_point, indent);
        helpers_insertion_point += helpers_.lines.size();
    }
}

void GeneratorImpl::RecordExtension(const ast::Enable* enable) {
    // Deal with extension node here, recording it within the generator for later emition.

    if (enable->HasExtension(builtin::Extension::kF16)) {
        requires_f16_extension_ = true;
    }
}

void GeneratorImpl::EmitIndexAccessor(utils::StringStream& out,
                                      const ast::IndexAccessorExpression* expr) {
    EmitExpression(out, expr->object);
    out << "[";
    EmitExpression(out, expr->index);
    out << "]";
}

void GeneratorImpl::EmitBitcast(utils::StringStream& out, const ast::BitcastExpression* expr) {
    auto* src_type = TypeOf(expr->expr)->UnwrapRef();
    auto* dst_type = TypeOf(expr)->UnwrapRef();

    if (!dst_type->is_integer_scalar_or_vector() && !dst_type->is_float_scalar_or_vector()) {
        diagnostics_.add_error(diag::System::Writer,
                               "Unable to do bitcast to type " + dst_type->FriendlyName());
        return;
    }

    if (src_type == dst_type) {
        return EmitExpression(out, expr->expr);
    }

    if (src_type->is_float_scalar_or_vector() && dst_type->is_signed_integer_scalar_or_vector()) {
        out << "floatBitsToInt";
    } else if (src_type->is_float_scalar_or_vector() &&
               dst_type->is_unsigned_integer_scalar_or_vector()) {
        out << "floatBitsToUint";
    } else if (src_type->is_signed_integer_scalar_or_vector() &&
               dst_type->is_float_scalar_or_vector()) {
        out << "intBitsToFloat";
    } else if (src_type->is_unsigned_integer_scalar_or_vector() &&
               dst_type->is_float_scalar_or_vector()) {
        out << "uintBitsToFloat";
    } else {
        EmitType(out, dst_type, builtin::AddressSpace::kUndefined, builtin::Access::kReadWrite, "");
    }
    ScopedParen sp(out);
    EmitExpression(out, expr->expr);
}

void GeneratorImpl::EmitAssign(const ast::AssignmentStatement* stmt) {
    auto out = line();
    EmitExpression(out, stmt->lhs);
    out << " = ";
    EmitExpression(out, stmt->rhs);
    out << ";";
}

void GeneratorImpl::EmitVectorRelational(utils::StringStream& out,
                                         const ast::BinaryExpression* expr) {
    switch (expr->op) {
        case ast::BinaryOp::kEqual:
            out << "equal";
            break;
        case ast::BinaryOp::kNotEqual:
            out << "notEqual";
            break;
        case ast::BinaryOp::kLessThan:
            out << "lessThan";
            break;
        case ast::BinaryOp::kGreaterThan:
            out << "greaterThan";
            break;
        case ast::BinaryOp::kLessThanEqual:
            out << "lessThanEqual";
            break;
        case ast::BinaryOp::kGreaterThanEqual:
            out << "greaterThanEqual";
            break;
        default:
            break;
    }
    ScopedParen sp(out);
    EmitExpression(out, expr->lhs);
    out << ", ";
    EmitExpression(out, expr->rhs);
}

void GeneratorImpl::EmitBitwiseBoolOp(utils::StringStream& out, const ast::BinaryExpression* expr) {
    auto* bool_type = TypeOf(expr->lhs)->UnwrapRef();
    auto* uint_type = BoolTypeToUint(bool_type);

    // Cast result to bool scalar or vector type.
    EmitType(out, bool_type, builtin::AddressSpace::kUndefined, builtin::Access::kReadWrite, "");
    ScopedParen outerCastParen(out);
    // Cast LHS to uint scalar or vector type.
    EmitType(out, uint_type, builtin::AddressSpace::kUndefined, builtin::Access::kReadWrite, "");
    {
        ScopedParen innerCastParen(out);
        // Emit LHS.
        EmitExpression(out, expr->lhs);
    }
    // Emit operator.
    if (expr->op == ast::BinaryOp::kAnd) {
        out << " & ";
    } else if (TINT_LIKELY(expr->op == ast::BinaryOp::kOr)) {
        out << " | ";
    } else {
        TINT_ICE(Writer, diagnostics_) << "unexpected binary op: " << FriendlyName(expr->op);
        return;
    }

    // Cast RHS to uint scalar or vector type.
    EmitType(out, uint_type, builtin::AddressSpace::kUndefined, builtin::Access::kReadWrite, "");
    {
        ScopedParen innerCastParen(out);
        // Emit RHS.
        EmitExpression(out, expr->rhs);
    }
}

void GeneratorImpl::EmitFloatModulo(utils::StringStream& out, const ast::BinaryExpression* expr) {
    std::string fn;
    auto* ret_ty = TypeOf(expr)->UnwrapRef();
    auto* lhs_ty = TypeOf(expr->lhs)->UnwrapRef();
    auto* rhs_ty = TypeOf(expr->rhs)->UnwrapRef();
    fn = utils::GetOrCreate(float_modulo_funcs_, BinaryOperandType{{lhs_ty, rhs_ty}},
                            [&]() -> std::string {
                                TextBuffer b;
                                TINT_DEFER(helpers_.Append(b));

                                auto fn_name = UniqueIdentifier("tint_float_modulo");
                                std::vector<std::string> parameter_names;
                                {
                                    auto decl = line(&b);
                                    EmitTypeAndName(decl, ret_ty, builtin::AddressSpace::kUndefined,
                                                    builtin::Access::kUndefined, fn_name);
                                    {
                                        ScopedParen sp(decl);
                                        const auto* ty = TypeOf(expr->lhs)->UnwrapRef();
                                        EmitTypeAndName(decl, ty, builtin::AddressSpace::kUndefined,
                                                        builtin::Access::kUndefined, "lhs");
                                        decl << ", ";
                                        ty = TypeOf(expr->rhs)->UnwrapRef();
                                        EmitTypeAndName(decl, ty, builtin::AddressSpace::kUndefined,
                                                        builtin::Access::kUndefined, "rhs");
                                    }
                                    decl << " {";
                                }
                                {
                                    ScopedIndent si(&b);
                                    line(&b) << "return (lhs - rhs * trunc(lhs / rhs));";
                                }
                                line(&b) << "}";
                                line(&b);
                                return fn_name;
                            });

    // Call the helper
    out << fn;
    {
        ScopedParen sp(out);
        EmitExpression(out, expr->lhs);
        out << ", ";
        EmitExpression(out, expr->rhs);
    }
}

void GeneratorImpl::EmitBinary(utils::StringStream& out, const ast::BinaryExpression* expr) {
    if (IsRelational(expr->op) && !TypeOf(expr->lhs)->UnwrapRef()->is_scalar()) {
        EmitVectorRelational(out, expr);
        return;
    }

    if (expr->op == ast::BinaryOp::kLogicalAnd || expr->op == ast::BinaryOp::kLogicalOr) {
        auto name = UniqueIdentifier(kTempNamePrefix);

        {
            auto pre = line();
            pre << "bool " << name << " = ";
            EmitExpression(pre, expr->lhs);
            pre << ";";
        }

        if (expr->op == ast::BinaryOp::kLogicalOr) {
            line() << "if (!" << name << ") {";
        } else {
            line() << "if (" << name << ") {";
        }

        {
            ScopedIndent si(this);
            auto pre = line();
            pre << name << " = ";
            EmitExpression(pre, expr->rhs);
            pre << ";";
        }

        line() << "}";

        out << "(" << name << ")";
        return;
    }

    if ((expr->op == ast::BinaryOp::kAnd || expr->op == ast::BinaryOp::kOr) &&
        TypeOf(expr->lhs)->UnwrapRef()->is_bool_scalar_or_vector()) {
        EmitBitwiseBoolOp(out, expr);
        return;
    }

    if (expr->op == ast::BinaryOp::kModulo &&
        (TypeOf(expr->lhs)->UnwrapRef()->is_float_scalar_or_vector() ||
         TypeOf(expr->rhs)->UnwrapRef()->is_float_scalar_or_vector())) {
        EmitFloatModulo(out, expr);
        return;
    }

    ScopedParen sp(out);
    EmitExpression(out, expr->lhs);
    out << " ";

    switch (expr->op) {
        case ast::BinaryOp::kAnd:
            out << "&";
            break;
        case ast::BinaryOp::kOr:
            out << "|";
            break;
        case ast::BinaryOp::kXor:
            out << "^";
            break;
        case ast::BinaryOp::kLogicalAnd:
        case ast::BinaryOp::kLogicalOr: {
            // These are both handled above.
            TINT_UNREACHABLE(Writer, diagnostics_);
            return;
        }
        case ast::BinaryOp::kEqual:
            out << "==";
            break;
        case ast::BinaryOp::kNotEqual:
            out << "!=";
            break;
        case ast::BinaryOp::kLessThan:
            out << "<";
            break;
        case ast::BinaryOp::kGreaterThan:
            out << ">";
            break;
        case ast::BinaryOp::kLessThanEqual:
            out << "<=";
            break;
        case ast::BinaryOp::kGreaterThanEqual:
            out << ">=";
            break;
        case ast::BinaryOp::kShiftLeft:
            out << "<<";
            break;
        case ast::BinaryOp::kShiftRight:
            out << R"(>>)";
            break;

        case ast::BinaryOp::kAdd:
            out << "+";
            break;
        case ast::BinaryOp::kSubtract:
            out << "-";
            break;
        case ast::BinaryOp::kMultiply:
            out << "*";
            break;
        case ast::BinaryOp::kDivide:
            out << "/";
            break;
        case ast::BinaryOp::kModulo:
            out << "%";
            break;
        case ast::BinaryOp::kNone:
            diagnostics_.add_error(diag::System::Writer, "missing binary operation type");
            return;
    }
    out << " ";
    EmitExpression(out, expr->rhs);
}

void GeneratorImpl::EmitStatements(utils::VectorRef<const ast::Statement*> stmts) {
    for (auto* s : stmts) {
        EmitStatement(s);
    }
}

void GeneratorImpl::EmitStatementsWithIndent(utils::VectorRef<const ast::Statement*> stmts) {
    ScopedIndent si(this);
    EmitStatements(stmts);
}

void GeneratorImpl::EmitBlock(const ast::BlockStatement* stmt) {
    line() << "{";
    EmitStatementsWithIndent(stmt->statements);
    line() << "}";
}

void GeneratorImpl::EmitBreak(const ast::BreakStatement*) {
    line() << "break;";
}

void GeneratorImpl::EmitBreakIf(const ast::BreakIfStatement* b) {
    auto out = line();
    out << "if (";
    EmitExpression(out, b->condition);
    out << ") { break; }";
}

void GeneratorImpl::EmitCall(utils::StringStream& out, const ast::CallExpression* expr) {
    auto* call = builder_.Sem().Get<sem::Call>(expr);
    Switch(
        call->Target(),  //
        [&](const sem::Function* fn) { EmitFunctionCall(out, call, fn); },
        [&](const sem::Builtin* builtin) { EmitBuiltinCall(out, call, builtin); },
        [&](const sem::ValueConversion* conv) { EmitValueConversion(out, call, conv); },
        [&](const sem::ValueConstructor* ctor) { EmitValueConstructor(out, call, ctor); },
        [&](Default) {
            TINT_ICE(Writer, diagnostics_)
                << "unhandled call target: " << call->Target()->TypeInfo().name;
        });
}

void GeneratorImpl::EmitFunctionCall(utils::StringStream& out,
                                     const sem::Call* call,
                                     const sem::Function* fn) {
    const auto& args = call->Arguments();
    auto* ident = fn->Declaration()->name;

    out << ident->symbol.Name();
    ScopedParen sp(out);

    bool first = true;
    for (auto* arg : args) {
        if (!first) {
            out << ", ";
        }
        first = false;

        EmitExpression(out, arg->Declaration());
    }
}

void GeneratorImpl::EmitBuiltinCall(utils::StringStream& out,
                                    const sem::Call* call,
                                    const sem::Builtin* builtin) {
    auto* expr = call->Declaration();
    if (builtin->IsTexture()) {
        EmitTextureCall(out, call, builtin);
    } else if (builtin->Type() == builtin::Function::kCountOneBits) {
        EmitCountOneBitsCall(out, expr);
    } else if (builtin->Type() == builtin::Function::kSelect) {
        EmitSelectCall(out, expr, builtin);
    } else if (builtin->Type() == builtin::Function::kDot) {
        EmitDotCall(out, expr, builtin);
    } else if (builtin->Type() == builtin::Function::kModf) {
        EmitModfCall(out, expr, builtin);
    } else if (builtin->Type() == builtin::Function::kFrexp) {
        EmitFrexpCall(out, expr, builtin);
    } else if (builtin->Type() == builtin::Function::kDegrees) {
        EmitDegreesCall(out, expr, builtin);
    } else if (builtin->Type() == builtin::Function::kRadians) {
        EmitRadiansCall(out, expr, builtin);
    } else if (builtin->Type() == builtin::Function::kQuantizeToF16) {
        EmitQuantizeToF16Call(out, expr, builtin);
    } else if (builtin->Type() == builtin::Function::kArrayLength) {
        EmitArrayLength(out, expr);
    } else if (builtin->Type() == builtin::Function::kExtractBits) {
        EmitExtractBits(out, expr);
    } else if (builtin->Type() == builtin::Function::kInsertBits) {
        EmitInsertBits(out, expr);
    } else if (builtin->Type() == builtin::Function::kFma && version_.IsES()) {
        EmitEmulatedFMA(out, expr);
    } else if (builtin->Type() == builtin::Function::kAbs &&
               TypeOf(expr->args[0])->UnwrapRef()->is_unsigned_integer_scalar_or_vector()) {
        // GLSL does not support abs() on unsigned arguments. However, it's a no-op.
        EmitExpression(out, expr->args[0]);
    } else if ((builtin->Type() == builtin::Function::kAny ||
                builtin->Type() == builtin::Function::kAll) &&
               TypeOf(expr->args[0])->UnwrapRef()->is_scalar()) {
        // GLSL does not support any() or all() on scalar arguments. It's a no-op.
        EmitExpression(out, expr->args[0]);
    } else if (builtin->IsBarrier()) {
        EmitBarrierCall(out, builtin);
    } else if (builtin->IsAtomic()) {
        EmitWorkgroupAtomicCall(out, expr, builtin);
    } else {
        auto name = generate_builtin_name(builtin);
        if (name.empty()) {
            return;
        }

        out << name;
        ScopedParen sp(out);

        bool first = true;
        for (auto* arg : call->Arguments()) {
            if (!first) {
                out << ", ";
            }
            first = false;

            EmitExpression(out, arg->Declaration());
        }
    }
}

void GeneratorImpl::EmitValueConversion(utils::StringStream& out,
                                        const sem::Call* call,
                                        const sem::ValueConversion* conv) {
    EmitType(out, conv->Target(), builtin::AddressSpace::kUndefined, builtin::Access::kReadWrite,
             "");
    ScopedParen sp(out);
    EmitExpression(out, call->Arguments()[0]->Declaration());
}

void GeneratorImpl::EmitValueConstructor(utils::StringStream& out,
                                         const sem::Call* call,
                                         const sem::ValueConstructor* ctor) {
    auto* type = ctor->ReturnType();

    // If the value constructor is empty then we need to construct with the zero value for all
    // components.
    if (call->Arguments().IsEmpty()) {
        EmitZeroValue(out, type);
        return;
    }

    EmitType(out, type, builtin::AddressSpace::kUndefined, builtin::Access::kReadWrite, "");
    ScopedParen sp(out);

    bool first = true;
    for (auto* arg : call->Arguments()) {
        if (!first) {
            out << ", ";
        }
        first = false;

        EmitExpression(out, arg->Declaration());
    }
}

void GeneratorImpl::EmitWorkgroupAtomicCall(utils::StringStream& out,
                                            const ast::CallExpression* expr,
                                            const sem::Builtin* builtin) {
    auto call = [&](const char* name) {
        out << name;
        {
            ScopedParen sp(out);
            for (size_t i = 0; i < expr->args.Length(); i++) {
                auto* arg = expr->args[i];
                if (i > 0) {
                    out << ", ";
                }
                EmitExpression(out, arg);
            }
        }
        return;
    };

    switch (builtin->Type()) {
        case builtin::Function::kAtomicLoad: {
            // GLSL does not have an atomicLoad, so we emulate it with
            // atomicOr using 0 as the OR value
            out << "atomicOr";
            {
                ScopedParen sp(out);
                EmitExpression(out, expr->args[0]);
                out << ", 0";
                if (builtin->ReturnType()->Is<type::U32>()) {
                    out << "u";
                }
            }
            return;
        }
        case builtin::Function::kAtomicCompareExchangeWeak: {
            EmitStructType(&helpers_, builtin->ReturnType()->As<sem::Struct>());

            auto* dest = expr->args[0];
            auto* compare_value = expr->args[1];
            auto* value = expr->args[2];

            std::string result = UniqueIdentifier("atomic_compare_result");

            {
                auto pre = line();
                EmitTypeAndName(pre, builtin->ReturnType(), builtin::AddressSpace::kUndefined,
                                builtin::Access::kUndefined, result);
                pre << ";";
            }
            {
                auto pre = line();
                pre << result << ".old_value = atomicCompSwap";
                {
                    ScopedParen sp(pre);
                    EmitExpression(pre, dest);
                    pre << ", ";
                    EmitExpression(pre, compare_value);
                    pre << ", ";
                    EmitExpression(pre, value);
                }
                pre << ";";
            }
            {
                auto pre = line();
                pre << result << ".exchanged = " << result << ".old_value == ";
                EmitExpression(pre, compare_value);
                pre << ";";
            }

            out << result;
            return;
        }

        case builtin::Function::kAtomicAdd:
        case builtin::Function::kAtomicSub:
            call("atomicAdd");
            return;

        case builtin::Function::kAtomicMax:
            call("atomicMax");
            return;

        case builtin::Function::kAtomicMin:
            call("atomicMin");
            return;

        case builtin::Function::kAtomicAnd:
            call("atomicAnd");
            return;

        case builtin::Function::kAtomicOr:
            call("atomicOr");
            return;

        case builtin::Function::kAtomicXor:
            call("atomicXor");
            return;

        case builtin::Function::kAtomicExchange:
        case builtin::Function::kAtomicStore:
            // GLSL does not have an atomicStore, so we emulate it with
            // atomicExchange.
            call("atomicExchange");
            return;

        default:
            break;
    }

    TINT_UNREACHABLE(Writer, diagnostics_) << "unsupported atomic builtin: " << builtin->Type();
}

void GeneratorImpl::EmitArrayLength(utils::StringStream& out, const ast::CallExpression* expr) {
    out << "uint(";
    EmitExpression(out, expr->args[0]);
    out << ".length())";
}

void GeneratorImpl::EmitExtractBits(utils::StringStream& out, const ast::CallExpression* expr) {
    out << "bitfieldExtract(";
    EmitExpression(out, expr->args[0]);
    out << ", int(";
    EmitExpression(out, expr->args[1]);
    out << "), int(";
    EmitExpression(out, expr->args[2]);
    out << "))";
}

void GeneratorImpl::EmitInsertBits(utils::StringStream& out, const ast::CallExpression* expr) {
    out << "bitfieldInsert(";
    EmitExpression(out, expr->args[0]);
    out << ", ";
    EmitExpression(out, expr->args[1]);
    out << ", int(";
    EmitExpression(out, expr->args[2]);
    out << "), int(";
    EmitExpression(out, expr->args[3]);
    out << "))";
}

void GeneratorImpl::EmitEmulatedFMA(utils::StringStream& out, const ast::CallExpression* expr) {
    out << "((";
    EmitExpression(out, expr->args[0]);
    out << ") * (";
    EmitExpression(out, expr->args[1]);
    out << ") + (";
    EmitExpression(out, expr->args[2]);
    out << "))";
}

void GeneratorImpl::EmitCountOneBitsCall(utils::StringStream& out,
                                         const ast::CallExpression* expr) {
    // GLSL's bitCount returns an integer type, so cast it to the appropriate
    // unsigned type.
    EmitType(out, TypeOf(expr)->UnwrapRef(), builtin::AddressSpace::kUndefined,
             builtin::Access::kReadWrite, "");
    out << "(bitCount(";
    EmitExpression(out, expr->args[0]);
    out << "))";
}

void GeneratorImpl::EmitSelectCall(utils::StringStream& out,
                                   const ast::CallExpression* expr,
                                   const sem::Builtin* builtin) {
    // GLSL does not support ternary expressions with a bool vector conditional,
    // so polyfill with a helper.
    if (auto* vec = builtin->Parameters()[2]->Type()->As<type::Vector>()) {
        CallBuiltinHelper(out, expr, builtin,
                          [&](TextBuffer* b, const std::vector<std::string>& params) {
                              auto l = line(b);
                              l << "  return ";
                              EmitType(l, builtin->ReturnType(), builtin::AddressSpace::kUndefined,
                                       builtin::Access::kUndefined, "");
                              {
                                  ScopedParen sp(l);
                                  for (uint32_t i = 0; i < vec->Width(); i++) {
                                      if (i > 0) {
                                          l << ", ";
                                      }
                                      l << params[2] << "[" << i << "] ? " << params[1] << "[" << i
                                        << "] : " << params[0] << "[" << i << "]";
                                  }
                              }
                              l << ";";
                          });
        return;
    }

    auto* expr_false = expr->args[0];
    auto* expr_true = expr->args[1];
    auto* expr_cond = expr->args[2];

    ScopedParen paren(out);
    EmitExpression(out, expr_cond);

    out << " ? ";
    EmitExpression(out, expr_true);
    out << " : ";
    EmitExpression(out, expr_false);
}

void GeneratorImpl::EmitDotCall(utils::StringStream& out,
                                const ast::CallExpression* expr,
                                const sem::Builtin* builtin) {
    auto* vec_ty = builtin->Parameters()[0]->Type()->As<type::Vector>();
    std::string fn = "dot";
    if (vec_ty->type()->is_integer_scalar()) {
        // GLSL does not have a builtin for dot() with integer vector types.
        // Generate the helper function if it hasn't been created already
        fn = utils::GetOrCreate(int_dot_funcs_, vec_ty, [&]() -> std::string {
            TextBuffer b;
            TINT_DEFER(helpers_.Append(b));

            auto fn_name = UniqueIdentifier("tint_int_dot");

            std::string v;
            {
                utils::StringStream s;
                EmitType(s, vec_ty->type(), builtin::AddressSpace::kUndefined,
                         builtin::Access::kRead, "");
                v = s.str();
            }
            {  // (u)int tint_int_dot([i|u]vecN a, [i|u]vecN b) {
                auto l = line(&b);
                EmitType(l, vec_ty->type(), builtin::AddressSpace::kUndefined,
                         builtin::Access::kRead, "");
                l << " " << fn_name << "(";
                EmitType(l, vec_ty, builtin::AddressSpace::kUndefined, builtin::Access::kRead, "");
                l << " a, ";
                EmitType(l, vec_ty, builtin::AddressSpace::kUndefined, builtin::Access::kRead, "");
                l << " b) {";
            }
            {
                auto l = line(&b);
                l << "  return ";
                for (uint32_t i = 0; i < vec_ty->Width(); i++) {
                    if (i > 0) {
                        l << " + ";
                    }
                    l << "a[" << i << "]*b[" << i << "]";
                }
                l << ";";
            }
            line(&b) << "}";
            return fn_name;
        });
    }

    out << fn;
    ScopedParen sp(out);

    EmitExpression(out, expr->args[0]);
    out << ", ";
    EmitExpression(out, expr->args[1]);
}

void GeneratorImpl::EmitModfCall(utils::StringStream& out,
                                 const ast::CallExpression* expr,
                                 const sem::Builtin* builtin) {
    TINT_ASSERT(Writer, expr->args.Length() == 1);
    CallBuiltinHelper(out, expr, builtin,
                      [&](TextBuffer* b, const std::vector<std::string>& params) {
                          // Emit the builtin return type unique to this overload. This does not
                          // exist in the AST, so it will not be generated in Generate().
                          EmitStructType(&helpers_, builtin->ReturnType()->As<sem::Struct>());

                          {
                              auto l = line(b);
                              EmitType(l, builtin->ReturnType(), builtin::AddressSpace::kUndefined,
                                       builtin::Access::kUndefined, "");
                              l << " result;";
                          }
                          line(b) << "result.fract = modf(" << params[0] << ", result.whole);";
                          line(b) << "return result;";
                      });
}

void GeneratorImpl::EmitFrexpCall(utils::StringStream& out,
                                  const ast::CallExpression* expr,
                                  const sem::Builtin* builtin) {
    TINT_ASSERT(Writer, expr->args.Length() == 1);
    CallBuiltinHelper(out, expr, builtin,
                      [&](TextBuffer* b, const std::vector<std::string>& params) {
                          // Emit the builtin return type unique to this overload. This does not
                          // exist in the AST, so it will not be generated in Generate().
                          EmitStructType(&helpers_, builtin->ReturnType()->As<sem::Struct>());

                          {
                              auto l = line(b);
                              EmitType(l, builtin->ReturnType(), builtin::AddressSpace::kUndefined,
                                       builtin::Access::kUndefined, "");
                              l << " result;";
                          }
                          line(b) << "result.fract = frexp(" << params[0] << ", result.exp);";
                          line(b) << "return result;";
                      });
}

void GeneratorImpl::EmitDegreesCall(utils::StringStream& out,
                                    const ast::CallExpression* expr,
                                    const sem::Builtin* builtin) {
    auto* return_elem_type = type::Type::DeepestElementOf(builtin->ReturnType());
    const std::string suffix = Is<type::F16>(return_elem_type) ? "hf" : "f";
    CallBuiltinHelper(out, expr, builtin,
                      [&](TextBuffer* b, const std::vector<std::string>& params) {
                          line(b) << "return " << params[0] << " * " << std::setprecision(20)
                                  << sem::kRadToDeg << suffix << ";";
                      });
}

void GeneratorImpl::EmitRadiansCall(utils::StringStream& out,
                                    const ast::CallExpression* expr,
                                    const sem::Builtin* builtin) {
    auto* return_elem_type = type::Type::DeepestElementOf(builtin->ReturnType());
    const std::string suffix = Is<type::F16>(return_elem_type) ? "hf" : "f";
    CallBuiltinHelper(out, expr, builtin,
                      [&](TextBuffer* b, const std::vector<std::string>& params) {
                          line(b) << "return " << params[0] << " * " << std::setprecision(20)
                                  << sem::kDegToRad << suffix << ";";
                      });
}

void GeneratorImpl::EmitQuantizeToF16Call(utils::StringStream& out,
                                          const ast::CallExpression* expr,
                                          const sem::Builtin* builtin) {
    // Emulate by casting to f16 and back again.
    CallBuiltinHelper(
        out, expr, builtin, [&](TextBuffer* b, const std::vector<std::string>& params) {
            const auto v = params[0];
            if (auto* vec = builtin->ReturnType()->As<type::Vector>()) {
                switch (vec->Width()) {
                    case 2: {
                        line(b) << "return unpackHalf2x16(packHalf2x16(" << v << "));";
                        return;
                    }
                    case 3: {
                        line(b) << "return vec3(";
                        line(b) << "  unpackHalf2x16(packHalf2x16(" << v << ".xy)),";
                        line(b) << "  unpackHalf2x16(packHalf2x16(" << v << ".zz)).x);";
                        return;
                    }
                    default: {
                        line(b) << "return vec4(";
                        line(b) << "  unpackHalf2x16(packHalf2x16(" << v << ".xy)),";
                        line(b) << "  unpackHalf2x16(packHalf2x16(" << v << ".zw)));";
                        return;
                    }
                }
            }
            line(b) << "return unpackHalf2x16(packHalf2x16(vec2(" << v << "))).x;";
        });
}

void GeneratorImpl::EmitBarrierCall(utils::StringStream& out, const sem::Builtin* builtin) {
    // TODO(crbug.com/tint/661): Combine sequential barriers to a single
    // instruction.
    if (builtin->Type() == builtin::Function::kWorkgroupBarrier) {
        out << "barrier()";
    } else if (builtin->Type() == builtin::Function::kStorageBarrier) {
        out << "{ barrier(); memoryBarrierBuffer(); }";
    } else {
        TINT_UNREACHABLE(Writer, diagnostics_)
            << "unexpected barrier builtin type " << builtin::str(builtin->Type());
    }
}

const ast::Expression* GeneratorImpl::CreateF32Zero(const sem::Statement* stmt) {
    auto* zero = builder_.Expr(0_f);
    auto* f32 = builder_.create<type::F32>();
    auto* sem_zero = builder_.create<sem::ValueExpression>(
        zero, f32, sem::EvaluationStage::kRuntime, stmt, /* constant_value */ nullptr,
        /* has_side_effects */ false);
    builder_.Sem().Add(zero, sem_zero);
    return zero;
}

void GeneratorImpl::EmitTextureCall(utils::StringStream& out,
                                    const sem::Call* call,
                                    const sem::Builtin* builtin) {
    using Usage = sem::ParameterUsage;

    auto& signature = builtin->Signature();
    auto* expr = call->Declaration();
    auto arguments = expr->args;

    // Returns the argument with the given usage
    auto arg = [&](Usage usage) {
        auto idx = signature.IndexOf(usage);
        return (idx >= 0) ? arguments[static_cast<size_t>(idx)] : nullptr;
    };

    auto* texture = arg(Usage::kTexture);
    if (TINT_UNLIKELY(!texture)) {
        TINT_ICE(Writer, diagnostics_) << "missing texture argument";
        return;
    }

    auto* texture_type = TypeOf(texture)->UnwrapRef()->As<type::Texture>();

    auto emit_signed_int_type = [&](const type::Type* ty) {
        uint32_t width = 0;
        type::Type::ElementOf(ty, &width);
        if (width > 1) {
            out << "ivec" << width;
        } else {
            out << "int";
        }
    };

    auto emit_unsigned_int_type = [&](const type::Type* ty) {
        uint32_t width = 0;
        type::Type::ElementOf(ty, &width);
        if (width > 1) {
            out << "uvec" << width;
        } else {
            out << "uint";
        }
    };

    auto emit_expr_as_signed = [&](const ast::Expression* e) {
        auto* ty = TypeOf(e)->UnwrapRef();
        if (!ty->is_unsigned_integer_scalar_or_vector()) {
            EmitExpression(out, e);
            return;
        }
        emit_signed_int_type(ty);
        ScopedParen sp(out);
        EmitExpression(out, e);
        return;
    };

    switch (builtin->Type()) {
        case builtin::Function::kTextureDimensions: {
            // textureDimensions() returns an unsigned scalar / vector in WGSL.
            // textureSize() / imageSize() returns a signed scalar / vector in GLSL.
            // Cast.
            emit_unsigned_int_type(call->Type());
            ScopedParen sp(out);

            if (texture_type->Is<type::StorageTexture>()) {
                out << "imageSize(";
            } else {
                out << "textureSize(";
            }
            EmitExpression(out, texture);

            // The LOD parameter is mandatory on textureSize() for non-multisampled
            // textures.
            if (!texture_type->Is<type::StorageTexture>() &&
                !texture_type->Is<type::MultisampledTexture>() &&
                !texture_type->Is<type::DepthMultisampledTexture>()) {
                out << ", ";
                if (auto* level_arg = arg(Usage::kLevel)) {
                    emit_expr_as_signed(level_arg);
                } else {
                    out << "0";
                }
            }
            out << ")";
            // textureSize() on array samplers returns the array size in the
            // final component, so strip it out.
            if (texture_type->dim() == type::TextureDimension::k2dArray ||
                texture_type->dim() == type::TextureDimension::kCubeArray) {
                out << ".xy";
            }
            return;
        }
        case builtin::Function::kTextureNumLayers: {
            // textureNumLayers() returns an unsigned scalar in WGSL.
            // textureSize() / imageSize() returns a signed scalar / vector in GLSL.
            // Cast.
            out << "uint";
            ScopedParen sp(out);

            if (texture_type->Is<type::StorageTexture>()) {
                out << "imageSize(";
            } else {
                out << "textureSize(";
            }
            // textureSize() on sampler2dArray returns the array size in the
            // final component, so return it
            EmitExpression(out, texture);

            // The LOD parameter is mandatory on textureSize() for non-multisampled
            // textures.
            if (!texture_type->Is<type::StorageTexture>() &&
                !texture_type->Is<type::MultisampledTexture>() &&
                !texture_type->Is<type::DepthMultisampledTexture>()) {
                out << ", ";
                if (auto* level_arg = arg(Usage::kLevel)) {
                    emit_expr_as_signed(level_arg);
                } else {
                    out << "0";
                }
            }
            out << ").z";
            return;
        }
        case builtin::Function::kTextureNumLevels: {
            // textureNumLevels() returns an unsigned scalar in WGSL.
            // textureQueryLevels() returns a signed scalar in GLSL.
            // Cast.
            out << "uint";
            ScopedParen sp(out);

            out << "textureQueryLevels(";
            EmitExpression(out, texture);
            out << ")";
            return;
        }
        case builtin::Function::kTextureNumSamples: {
            // textureNumSamples() returns an unsigned scalar in WGSL.
            // textureSamples() returns a signed scalar in GLSL.
            // Cast.
            out << "uint";
            ScopedParen sp(out);

            out << "textureSamples(";
            EmitExpression(out, texture);
            out << ")";
            return;
        }
        default:
            break;
    }

    uint32_t glsl_ret_width = 4u;
    bool append_depth_ref_to_coords = true;
    bool is_depth = texture_type->Is<type::DepthTexture>();

    switch (builtin->Type()) {
        case builtin::Function::kTextureSample:
        case builtin::Function::kTextureSampleBias:
            out << "texture";
            if (is_depth) {
                glsl_ret_width = 1u;
            }
            break;
        case builtin::Function::kTextureSampleLevel:
            out << "textureLod";
            if (is_depth) {
                glsl_ret_width = 1u;
            }
            break;
        case builtin::Function::kTextureGather:
        case builtin::Function::kTextureGatherCompare:
            out << "textureGather";
            append_depth_ref_to_coords = false;
            break;
        case builtin::Function::kTextureSampleGrad:
            out << "textureGrad";
            break;
        case builtin::Function::kTextureSampleCompare:
        case builtin::Function::kTextureSampleCompareLevel:
            out << "texture";
            glsl_ret_width = 1;
            break;
        case builtin::Function::kTextureLoad:
            out << "texelFetch";
            break;
        case builtin::Function::kTextureStore:
            out << "imageStore";
            break;
        default:
            diagnostics_.add_error(diag::System::Writer,
                                   "Internal compiler error: Unhandled texture builtin '" +
                                       std::string(builtin->str()) + "'");
            return;
    }

    if (builtin->Signature().IndexOf(sem::ParameterUsage::kOffset) >= 0) {
        out << "Offset";
    }

    out << "(";
    EmitExpression(out, texture);
    out << ", ";

    auto* param_coords = arg(Usage::kCoords);
    if (TINT_UNLIKELY(!param_coords)) {
        TINT_ICE(Writer, diagnostics_) << "missing coords argument";
        return;
    }

    if (auto* array_index = arg(Usage::kArrayIndex)) {
        // Array index needs to be appended to the coordinates.
        param_coords = AppendVector(&builder_, param_coords, array_index)->Declaration();
    }

    // GLSL requires Dref to be appended to the coordinates, *unless* it's
    // samplerCubeArrayShadow, in which case it will be handled as a separate
    // parameter.
    if (texture_type->dim() == type::TextureDimension::kCubeArray) {
        append_depth_ref_to_coords = false;
    }

    if (is_depth && append_depth_ref_to_coords) {
        auto* depth_ref = arg(Usage::kDepthRef);
        if (!depth_ref) {
            // Sampling a depth texture in GLSL always requires a depth reference, so
            // append zero here.
            depth_ref = CreateF32Zero(builder_.Sem().Get(param_coords)->Stmt());
        }
        param_coords = AppendVector(&builder_, param_coords, depth_ref)->Declaration();
    }

    emit_expr_as_signed(param_coords);

    for (auto usage : {Usage::kLevel, Usage::kDdx, Usage::kDdy, Usage::kSampleIndex}) {
        if (auto* e = arg(usage)) {
            out << ", ";
            if (usage == Usage::kLevel && is_depth) {
                // WGSL's textureSampleLevel() "level" param is i32 for depth textures,
                // whereas GLSL's textureLod() "lod" param is always float, so cast it.
                out << "float(";
                EmitExpression(out, e);
                out << ")";
            } else {
                emit_expr_as_signed(e);
            }
        }
    }

    if (auto* e = arg(Usage::kValue)) {
        out << ", ";
        EmitExpression(out, e);
    }

    // GLSL's textureGather always requires a refZ parameter.
    if (is_depth && builtin->Type() == builtin::Function::kTextureGather) {
        out << ", 0.0";
    }

    // [1] samplerCubeArrayShadow requires a separate depthRef parameter
    if (is_depth && !append_depth_ref_to_coords) {
        if (auto* e = arg(Usage::kDepthRef)) {
            out << ", ";
            EmitExpression(out, e);
        } else if (builtin->Type() == builtin::Function::kTextureSample) {
            out << ", 0.0f";
        }
    }

    for (auto usage : {Usage::kOffset, Usage::kComponent, Usage::kBias}) {
        if (auto* e = arg(usage)) {
            out << ", ";
            emit_expr_as_signed(e);
        }
    }

    out << ")";

    if (builtin->ReturnType()->Is<type::Void>()) {
        return;
    }
    // If the builtin return type does not match the number of elements of the
    // GLSL builtin, we need to swizzle the expression to generate the correct
    // number of components.
    uint32_t wgsl_ret_width = 1;
    if (auto* vec = builtin->ReturnType()->As<type::Vector>()) {
        wgsl_ret_width = vec->Width();
    }
    if (wgsl_ret_width < glsl_ret_width) {
        out << ".";
        for (uint32_t i = 0; i < wgsl_ret_width; i++) {
            out << "xyz"[i];
        }
    }
    if (TINT_UNLIKELY(wgsl_ret_width > glsl_ret_width)) {
        TINT_ICE(Writer, diagnostics_)
            << "WGSL return width (" << wgsl_ret_width << ") is wider than GLSL return width ("
            << glsl_ret_width << ") for " << builtin->Type();
        return;
    }
}

std::string GeneratorImpl::generate_builtin_name(const sem::Builtin* builtin) {
    switch (builtin->Type()) {
        case builtin::Function::kAbs:
        case builtin::Function::kAcos:
        case builtin::Function::kAcosh:
        case builtin::Function::kAll:
        case builtin::Function::kAny:
        case builtin::Function::kAsin:
        case builtin::Function::kAsinh:
        case builtin::Function::kAtan:
        case builtin::Function::kAtanh:
        case builtin::Function::kCeil:
        case builtin::Function::kClamp:
        case builtin::Function::kCos:
        case builtin::Function::kCosh:
        case builtin::Function::kCross:
        case builtin::Function::kDeterminant:
        case builtin::Function::kDistance:
        case builtin::Function::kDot:
        case builtin::Function::kExp:
        case builtin::Function::kExp2:
        case builtin::Function::kFloor:
        case builtin::Function::kFrexp:
        case builtin::Function::kLdexp:
        case builtin::Function::kLength:
        case builtin::Function::kLog:
        case builtin::Function::kLog2:
        case builtin::Function::kMax:
        case builtin::Function::kMin:
        case builtin::Function::kModf:
        case builtin::Function::kNormalize:
        case builtin::Function::kPow:
        case builtin::Function::kReflect:
        case builtin::Function::kRefract:
        case builtin::Function::kRound:
        case builtin::Function::kSign:
        case builtin::Function::kSin:
        case builtin::Function::kSinh:
        case builtin::Function::kSqrt:
        case builtin::Function::kStep:
        case builtin::Function::kTan:
        case builtin::Function::kTanh:
        case builtin::Function::kTranspose:
        case builtin::Function::kTrunc:
            return builtin->str();
        case builtin::Function::kAtan2:
            return "atan";
        case builtin::Function::kCountOneBits:
            return "bitCount";
        case builtin::Function::kDpdx:
            return "dFdx";
        case builtin::Function::kDpdxCoarse:
            if (version_.IsES()) {
                return "dFdx";
            }
            return "dFdxCoarse";
        case builtin::Function::kDpdxFine:
            if (version_.IsES()) {
                return "dFdx";
            }
            return "dFdxFine";
        case builtin::Function::kDpdy:
            return "dFdy";
        case builtin::Function::kDpdyCoarse:
            if (version_.IsES()) {
                return "dFdy";
            }
            return "dFdyCoarse";
        case builtin::Function::kDpdyFine:
            if (version_.IsES()) {
                return "dFdy";
            }
            return "dFdyFine";
        case builtin::Function::kFaceForward:
            return "faceforward";
        case builtin::Function::kFract:
            return "fract";
        case builtin::Function::kFma:
            return "fma";
        case builtin::Function::kFwidth:
        case builtin::Function::kFwidthCoarse:
        case builtin::Function::kFwidthFine:
            return "fwidth";
        case builtin::Function::kInverseSqrt:
            return "inversesqrt";
        case builtin::Function::kMix:
            return "mix";
        case builtin::Function::kPack2X16Float:
            return "packHalf2x16";
        case builtin::Function::kPack2X16Snorm:
            return "packSnorm2x16";
        case builtin::Function::kPack2X16Unorm:
            return "packUnorm2x16";
        case builtin::Function::kPack4X8Snorm:
            return "packSnorm4x8";
        case builtin::Function::kPack4X8Unorm:
            return "packUnorm4x8";
        case builtin::Function::kReverseBits:
            return "bitfieldReverse";
        case builtin::Function::kSmoothstep:
            return "smoothstep";
        case builtin::Function::kUnpack2X16Float:
            return "unpackHalf2x16";
        case builtin::Function::kUnpack2X16Snorm:
            return "unpackSnorm2x16";
        case builtin::Function::kUnpack2X16Unorm:
            return "unpackUnorm2x16";
        case builtin::Function::kUnpack4X8Snorm:
            return "unpackSnorm4x8";
        case builtin::Function::kUnpack4X8Unorm:
            return "unpackUnorm4x8";
        default:
            diagnostics_.add_error(diag::System::Writer,
                                   "Unknown builtin method: " + std::string(builtin->str()));
    }

    return "";
}

void GeneratorImpl::EmitCase(const ast::CaseStatement* stmt) {
    auto* sem = builder_.Sem().Get<sem::CaseStatement>(stmt);
    for (auto* selector : sem->Selectors()) {
        auto out = line();

        if (selector->IsDefault()) {
            out << "default";
        } else {
            out << "case ";
            EmitConstant(out, selector->Value());
        }
        out << ":";
        if (selector == sem->Selectors().back()) {
            out << " {";
        }
    }

    {
        ScopedIndent si(this);
        EmitStatements(stmt->body->statements);
        if (!last_is_break(stmt->body)) {
            line() << "break;";
        }
    }

    line() << "}";
}

void GeneratorImpl::EmitContinue(const ast::ContinueStatement*) {
    if (emit_continuing_) {
        emit_continuing_();
    }
    line() << "continue;";
}

void GeneratorImpl::EmitDiscard(const ast::DiscardStatement*) {
    // TODO(dsinclair): Verify this is correct when the discard semantics are
    // defined for WGSL (https://github.com/gpuweb/gpuweb/issues/361)
    line() << "discard;";
}

void GeneratorImpl::EmitExpression(utils::StringStream& out, const ast::Expression* expr) {
    if (auto* sem = builder_.Sem().GetVal(expr)) {
        if (auto* constant = sem->ConstantValue()) {
            EmitConstant(out, constant);
            return;
        }
    }
    Switch(
        expr,  //
        [&](const ast::IndexAccessorExpression* a) { EmitIndexAccessor(out, a); },
        [&](const ast::BinaryExpression* b) { EmitBinary(out, b); },
        [&](const ast::BitcastExpression* b) { EmitBitcast(out, b); },
        [&](const ast::CallExpression* c) { EmitCall(out, c); },
        [&](const ast::IdentifierExpression* i) { EmitIdentifier(out, i); },
        [&](const ast::LiteralExpression* l) { EmitLiteral(out, l); },
        [&](const ast::MemberAccessorExpression* m) { EmitMemberAccessor(out, m); },
        [&](const ast::UnaryOpExpression* u) { EmitUnaryOp(out, u); },
        [&](Default) {  //
            diagnostics_.add_error(diag::System::Writer, "unknown expression type: " +
                                                             std::string(expr->TypeInfo().name));
        });
}

void GeneratorImpl::EmitIdentifier(utils::StringStream& out,
                                   const ast::IdentifierExpression* expr) {
    out << expr->identifier->symbol.Name();
}

void GeneratorImpl::EmitIf(const ast::IfStatement* stmt) {
    {
        auto out = line();
        out << "if (";
        EmitExpression(out, stmt->condition);
        out << ") {";
    }
    EmitStatementsWithIndent(stmt->body->statements);

    if (stmt->else_statement) {
        line() << "} else {";
        if (auto* block = stmt->else_statement->As<ast::BlockStatement>()) {
            EmitStatementsWithIndent(block->statements);
        } else {
            EmitStatementsWithIndent(utils::Vector{stmt->else_statement});
        }
    }
    line() << "}";
}

void GeneratorImpl::EmitFunction(const ast::Function* func) {
    auto* sem = builder_.Sem().Get(func);

    if (ast::HasAttribute<ast::InternalAttribute>(func->attributes)) {
        // An internal function. Do not emit.
        return;
    }

    {
        auto out = line();
        auto name = func->name->symbol.Name();
        EmitType(out, sem->ReturnType(), builtin::AddressSpace::kUndefined,
                 builtin::Access::kReadWrite, "");
        out << " " << name << "(";

        bool first = true;
        for (auto* v : sem->Parameters()) {
            if (!first) {
                out << ", ";
            }
            first = false;

            auto const* type = v->Type();

            if (auto* ptr = type->As<type::Pointer>()) {
                // Transform pointer parameters in to `inout` parameters.
                // The WGSL spec is highly restrictive in what can be passed in pointer
                // parameters, which allows for this transformation. See:
                // https://gpuweb.github.io/gpuweb/wgsl/#function-restriction
                out << "inout ";
                type = ptr->StoreType();
            }

            // Note: WGSL only allows for AddressSpace::kUndefined on parameters, however
            // the sanitizer transforms generates load / store functions for storage
            // or uniform buffers. These functions have a buffer parameter with
            // AddressSpace::kStorage or AddressSpace::kUniform. This is required to
            // correctly translate the parameter to a [RW]ByteAddressBuffer for
            // storage buffers and a uint4[N] for uniform buffers.
            EmitTypeAndName(out, type, v->AddressSpace(), v->Access(),
                            v->Declaration()->name->symbol.Name());
        }
        out << ") {";
    }

    EmitStatementsWithIndent(func->body->statements);

    line() << "}";
    line();
}

void GeneratorImpl::EmitGlobalVariable(const ast::Variable* global) {
    Switch(
        global,  //
        [&](const ast::Var* var) {
            auto* sem = builder_.Sem().Get<sem::GlobalVariable>(global);
            switch (sem->AddressSpace()) {
                case builtin::AddressSpace::kUniform:
                    EmitUniformVariable(var, sem);
                    return;
                case builtin::AddressSpace::kStorage:
                    EmitStorageVariable(var, sem);
                    return;
                case builtin::AddressSpace::kHandle:
                    EmitHandleVariable(var, sem);
                    return;
                case builtin::AddressSpace::kPrivate:
                    EmitPrivateVariable(sem);
                    return;
                case builtin::AddressSpace::kWorkgroup:
                    EmitWorkgroupVariable(sem);
                    return;
                case builtin::AddressSpace::kIn:
                case builtin::AddressSpace::kOut:
                    EmitIOVariable(sem);
                    return;
                case builtin::AddressSpace::kPushConstant:
                    diagnostics_.add_error(
                        diag::System::Writer,
                        "unhandled address space " + utils::ToString(sem->AddressSpace()));
                    return;
                default: {
                    TINT_ICE(Writer, diagnostics_)
                        << "unhandled address space " << sem->AddressSpace();
                    break;
                }
            }
        },
        [&](const ast::Let* let) { EmitProgramConstVariable(let); },
        [&](const ast::Override*) {
            // Override is removed with SubstituteOverride
            diagnostics_.add_error(diag::System::Writer,
                                   "override-expressions should have been removed with the "
                                   "SubstituteOverride transform");
        },
        [&](const ast::Const*) {
            // Constants are embedded at their use
        },
        [&](Default) {
            TINT_ICE(Writer, diagnostics_)
                << "unhandled global variable type " << global->TypeInfo().name;
        });
}

void GeneratorImpl::EmitUniformVariable(const ast::Var* var, const sem::Variable* sem) {
    auto* type = sem->Type()->UnwrapRef();
    auto* str = type->As<sem::Struct>();
    if (TINT_UNLIKELY(!str)) {
        TINT_ICE(Writer, builder_.Diagnostics()) << "storage variable must be of struct type";
        return;
    }
    auto bp = *sem->As<sem::GlobalVariable>()->BindingPoint();
    {
        auto out = line();
        out << "layout(binding = " << bp.binding << ", std140";
        out << ") uniform " << UniqueIdentifier(StructName(str) + "_ubo") << " {";
    }
    EmitStructMembers(current_buffer_, str);
    auto name = var->name->symbol.Name();
    line() << "} " << name << ";";
    line();
}

void GeneratorImpl::EmitStorageVariable(const ast::Var* var, const sem::Variable* sem) {
    auto* type = sem->Type()->UnwrapRef();
    auto* str = type->As<sem::Struct>();
    if (TINT_UNLIKELY(!str)) {
        TINT_ICE(Writer, builder_.Diagnostics()) << "storage variable must be of struct type";
        return;
    }
    auto bp = *sem->As<sem::GlobalVariable>()->BindingPoint();
    line() << "layout(binding = " << bp.binding << ", std430) buffer "
           << UniqueIdentifier(StructName(str) + "_ssbo") << " {";
    EmitStructMembers(current_buffer_, str);
    auto name = var->name->symbol.Name();
    line() << "} " << name << ";";
    line();
}

void GeneratorImpl::EmitHandleVariable(const ast::Var* var, const sem::Variable* sem) {
    auto out = line();

    auto name = var->name->symbol.Name();
    auto* type = sem->Type()->UnwrapRef();
    if (type->Is<type::Sampler>()) {
        // GLSL ignores Sampler variables.
        return;
    }

    if (auto* storage = type->As<type::StorageTexture>()) {
        out << "layout(";
        switch (storage->texel_format()) {
            case builtin::TexelFormat::kBgra8Unorm:
                TINT_ICE(Writer, diagnostics_)
                    << "bgra8unorm should have been polyfilled to rgba8unorm";
                break;
            case builtin::TexelFormat::kR32Uint:
                out << "r32ui";
                break;
            case builtin::TexelFormat::kR32Sint:
                out << "r32i";
                break;
            case builtin::TexelFormat::kR32Float:
                out << "r32f";
                break;
            case builtin::TexelFormat::kRgba8Unorm:
                out << "rgba8";
                break;
            case builtin::TexelFormat::kRgba8Snorm:
                out << "rgba8_snorm";
                break;
            case builtin::TexelFormat::kRgba8Uint:
                out << "rgba8ui";
                break;
            case builtin::TexelFormat::kRgba8Sint:
                out << "rgba8i";
                break;
            case builtin::TexelFormat::kRg32Uint:
                out << "rg32ui";
                break;
            case builtin::TexelFormat::kRg32Sint:
                out << "rg32i";
                break;
            case builtin::TexelFormat::kRg32Float:
                out << "rg32f";
                break;
            case builtin::TexelFormat::kRgba16Uint:
                out << "rgba16ui";
                break;
            case builtin::TexelFormat::kRgba16Sint:
                out << "rgba16i";
                break;
            case builtin::TexelFormat::kRgba16Float:
                out << "rgba16f";
                break;
            case builtin::TexelFormat::kRgba32Uint:
                out << "rgba32ui";
                break;
            case builtin::TexelFormat::kRgba32Sint:
                out << "rgba32i";
                break;
            case builtin::TexelFormat::kRgba32Float:
                out << "rgba32f";
                break;
            case builtin::TexelFormat::kUndefined:
                TINT_ICE(Writer, diagnostics_) << "invalid texel format";
                return;
        }
        out << ") ";
    }
    EmitTypeAndName(out, type, sem->AddressSpace(), sem->Access(), name);
    out << ";";
}

void GeneratorImpl::EmitPrivateVariable(const sem::Variable* var) {
    auto* decl = var->Declaration();
    auto out = line();

    auto name = decl->name->symbol.Name();
    auto* type = var->Type()->UnwrapRef();
    EmitTypeAndName(out, type, var->AddressSpace(), var->Access(), name);

    out << " = ";
    if (auto* initializer = decl->initializer) {
        EmitExpression(out, initializer);
    } else {
        EmitZeroValue(out, var->Type()->UnwrapRef());
    }
    out << ";";
}

void GeneratorImpl::EmitWorkgroupVariable(const sem::Variable* var) {
    auto* decl = var->Declaration();
    auto out = line();

    out << "shared ";

    auto name = decl->name->symbol.Name();
    auto* type = var->Type()->UnwrapRef();
    EmitTypeAndName(out, type, var->AddressSpace(), var->Access(), name);

    if (auto* initializer = decl->initializer) {
        out << " = ";
        EmitExpression(out, initializer);
    }

    out << ";";
}

void GeneratorImpl::EmitIOVariable(const sem::GlobalVariable* var) {
    auto* decl = var->Declaration();

    if (auto* attr = ast::GetAttribute<ast::BuiltinAttribute>(decl->attributes)) {
        auto builtin = program_->Sem().Get(attr)->Value();
        // Use of gl_SampleID requires the GL_OES_sample_variables extension
        if (RequiresOESSampleVariables(builtin)) {
            requires_oes_sample_variables_ = true;
        }
        // Do not emit builtin (gl_) variables.
        return;
    }

    auto out = line();
    EmitAttributes(out, var, decl->attributes);
    EmitInterpolationQualifiers(out, decl->attributes);

    auto name = decl->name->symbol.Name();
    auto* type = var->Type()->UnwrapRef();
    EmitTypeAndName(out, type, var->AddressSpace(), var->Access(), name);

    if (auto* initializer = decl->initializer) {
        out << " = ";
        EmitExpression(out, initializer);
    }
    out << ";";
}

void GeneratorImpl::EmitInterpolationQualifiers(
    utils::StringStream& out,
    utils::VectorRef<const ast::Attribute*> attributes) {
    for (auto* attr : attributes) {
        if (auto* interpolate = attr->As<ast::InterpolateAttribute>()) {
            auto& sem = program_->Sem();
            auto i_type =
                sem.Get<sem::BuiltinEnumExpression<builtin::InterpolationType>>(interpolate->type)
                    ->Value();
            switch (i_type) {
                case builtin::InterpolationType::kPerspective:
                case builtin::InterpolationType::kLinear:
                case builtin::InterpolationType::kUndefined:
                    break;
                case builtin::InterpolationType::kFlat:
                    out << "flat ";
                    break;
            }

            if (interpolate->sampling) {
                auto i_smpl = sem.Get<sem::BuiltinEnumExpression<builtin::InterpolationSampling>>(
                                     interpolate->sampling)
                                  ->Value();
                switch (i_smpl) {
                    case builtin::InterpolationSampling::kCentroid:
                        out << "centroid ";
                        break;
                    case builtin::InterpolationSampling::kSample:
                    case builtin::InterpolationSampling::kCenter:
                    case builtin::InterpolationSampling::kUndefined:
                        break;
                }
            }
        }
    }
}

void GeneratorImpl::EmitAttributes(utils::StringStream& out,
                                   const sem::GlobalVariable* var,
                                   utils::VectorRef<const ast::Attribute*> attributes) {
    if (attributes.IsEmpty()) {
        return;
    }

    bool first = true;
    for (auto* attr : attributes) {
        if (attr->As<ast::LocationAttribute>()) {
            out << (first ? "layout(" : ", ");
            out << "location = " << std::to_string(var->Location().value());
            first = false;
        }
    }
    if (!first) {
        out << ") ";
    }
}

void GeneratorImpl::EmitEntryPointFunction(const ast::Function* func) {
    auto* func_sem = builder_.Sem().Get(func);

    if (func->PipelineStage() == ast::PipelineStage::kFragment) {
        requires_default_precision_qualifier_ = true;
    }

    if (func->PipelineStage() == ast::PipelineStage::kCompute) {
        auto out = line();
        // Emit the layout(local_size) attributes.
        auto wgsize = func_sem->WorkgroupSize();
        out << "layout(";
        for (size_t i = 0; i < 3; i++) {
            if (i > 0) {
                out << ", ";
            }
            out << "local_size_" << (i == 0 ? "x" : i == 1 ? "y" : "z") << " = ";

            if (!wgsize[i].has_value()) {
                diagnostics_.add_error(
                    diag::System::Writer,
                    "override-expressions should have been removed with the SubstituteOverride "
                    "transform");
                return;
            }
            out << std::to_string(wgsize[i].value());
        }
        out << ") in;";
    }

    // Emit original entry point signature
    {
        auto out = line();
        EmitTypeAndName(out, func_sem->ReturnType(), builtin::AddressSpace::kUndefined,
                        builtin::Access::kUndefined, func->name->symbol.Name());
        out << "(";

        bool first = true;

        // Emit entry point parameters.
        for (auto* var : func->params) {
            auto* sem = builder_.Sem().Get(var);
            auto* type = sem->Type();
            if (TINT_UNLIKELY(!type->Is<sem::Struct>())) {
                // ICE likely indicates that the CanonicalizeEntryPointIO transform was
                // not run, or a builtin parameter was added after it was run.
                TINT_ICE(Writer, diagnostics_) << "Unsupported non-struct entry point parameter";
            }

            if (!first) {
                out << ", ";
            }
            first = false;

            EmitTypeAndName(out, type, sem->AddressSpace(), sem->Access(),
                            var->name->symbol.Name());
        }

        out << ") {";
    }

    // Emit original entry point function body
    {
        ScopedIndent si(this);
        if (func->PipelineStage() == ast::PipelineStage::kVertex) {
            line() << "gl_PointSize = 1.0;";
        }

        EmitStatements(func->body->statements);

        if (!Is<ast::ReturnStatement>(func->body->Last())) {
            ast::ReturnStatement ret(ProgramID{}, ast::NodeID{}, Source{});
            EmitStatement(&ret);
        }
    }

    line() << "}";
}

void GeneratorImpl::EmitConstant(utils::StringStream& out, const constant::Value* constant) {
    Switch(
        constant->Type(),  //
        [&](const type::Bool*) { out << (constant->ValueAs<AInt>() ? "true" : "false"); },
        [&](const type::F32*) { PrintF32(out, constant->ValueAs<f32>()); },
        [&](const type::F16*) { PrintF16(out, constant->ValueAs<f16>()); },
        [&](const type::I32*) { PrintI32(out, constant->ValueAs<i32>()); },
        [&](const type::U32*) { out << constant->ValueAs<AInt>() << "u"; },
        [&](const type::Vector* v) {
            EmitType(out, v, builtin::AddressSpace::kUndefined, builtin::Access::kUndefined, "");

            ScopedParen sp(out);

            if (auto* splat = constant->As<constant::Splat>()) {
                EmitConstant(out, splat->el);
                return;
            }

            for (size_t i = 0; i < v->Width(); i++) {
                if (i > 0) {
                    out << ", ";
                }
                EmitConstant(out, constant->Index(i));
            }
        },
        [&](const type::Matrix* m) {
            EmitType(out, m, builtin::AddressSpace::kUndefined, builtin::Access::kUndefined, "");

            ScopedParen sp(out);

            for (size_t column_idx = 0; column_idx < m->columns(); column_idx++) {
                if (column_idx > 0) {
                    out << ", ";
                }
                EmitConstant(out, constant->Index(column_idx));
            }
        },
        [&](const type::Array* a) {
            EmitType(out, a, builtin::AddressSpace::kUndefined, builtin::Access::kUndefined, "");

            ScopedParen sp(out);

            auto count = a->ConstantCount();
            if (!count) {
                diagnostics_.add_error(diag::System::Writer,
                                       type::Array::kErrExpectedConstantCount);
                return;
            }

            for (size_t i = 0; i < count; i++) {
                if (i > 0) {
                    out << ", ";
                }
                EmitConstant(out, constant->Index(i));
            }
        },
        [&](const sem::Struct* s) {
            EmitStructType(&helpers_, s);

            out << StructName(s);

            ScopedParen sp(out);

            for (size_t i = 0; i < s->Members().Length(); i++) {
                if (i > 0) {
                    out << ", ";
                }
                EmitConstant(out, constant->Index(i));
            }
        },
        [&](Default) {
            diagnostics_.add_error(
                diag::System::Writer,
                "unhandled constant type: " + builder_.FriendlyName(constant->Type()));
        });
}

void GeneratorImpl::EmitLiteral(utils::StringStream& out, const ast::LiteralExpression* lit) {
    Switch(
        lit,  //
        [&](const ast::BoolLiteralExpression* l) { out << (l->value ? "true" : "false"); },
        [&](const ast::FloatLiteralExpression* l) {
            if (l->suffix == ast::FloatLiteralExpression::Suffix::kH) {
                PrintF16(out, static_cast<float>(l->value));
            } else {
                PrintF32(out, static_cast<float>(l->value));
            }
        },
        [&](const ast::IntLiteralExpression* i) {
            switch (i->suffix) {
                case ast::IntLiteralExpression::Suffix::kNone:
                case ast::IntLiteralExpression::Suffix::kI: {
                    PrintI32(out, static_cast<int32_t>(i->value));
                    return;
                }
                case ast::IntLiteralExpression::Suffix::kU: {
                    out << i->value << "u";
                    return;
                }
            }
            diagnostics_.add_error(diag::System::Writer, "unknown integer literal suffix type");
        },
        [&](Default) { diagnostics_.add_error(diag::System::Writer, "unknown literal type"); });
}

void GeneratorImpl::EmitZeroValue(utils::StringStream& out, const type::Type* type) {
    if (type->Is<type::Bool>()) {
        out << "false";
    } else if (type->Is<type::F32>()) {
        out << "0.0f";
    } else if (type->Is<type::F16>()) {
        out << "0.0hf";
    } else if (type->Is<type::I32>()) {
        out << "0";
    } else if (type->Is<type::U32>()) {
        out << "0u";
    } else if (auto* vec = type->As<type::Vector>()) {
        EmitType(out, type, builtin::AddressSpace::kUndefined, builtin::Access::kReadWrite, "");
        ScopedParen sp(out);
        for (uint32_t i = 0; i < vec->Width(); i++) {
            if (i != 0) {
                out << ", ";
            }
            EmitZeroValue(out, vec->type());
        }
    } else if (auto* mat = type->As<type::Matrix>()) {
        EmitType(out, type, builtin::AddressSpace::kUndefined, builtin::Access::kReadWrite, "");
        ScopedParen sp(out);
        for (uint32_t i = 0; i < (mat->rows() * mat->columns()); i++) {
            if (i != 0) {
                out << ", ";
            }
            EmitZeroValue(out, mat->type());
        }
    } else if (auto* str = type->As<sem::Struct>()) {
        EmitType(out, type, builtin::AddressSpace::kUndefined, builtin::Access::kUndefined, "");
        bool first = true;
        ScopedParen sp(out);
        for (auto* member : str->Members()) {
            if (!first) {
                out << ", ";
            } else {
                first = false;
            }
            EmitZeroValue(out, member->Type());
        }
    } else if (auto* arr = type->As<type::Array>()) {
        EmitType(out, type, builtin::AddressSpace::kUndefined, builtin::Access::kUndefined, "");
        ScopedParen sp(out);

        auto count = arr->ConstantCount();
        if (!count) {
            diagnostics_.add_error(diag::System::Writer, type::Array::kErrExpectedConstantCount);
            return;
        }

        for (uint32_t i = 0; i < count; i++) {
            if (i != 0) {
                out << ", ";
            }
            EmitZeroValue(out, arr->ElemType());
        }
    } else {
        diagnostics_.add_error(diag::System::Writer,
                               "Invalid type for zero emission: " + type->FriendlyName());
    }
}

void GeneratorImpl::EmitLoop(const ast::LoopStatement* stmt) {
    auto emit_continuing = [this, stmt]() {
        if (stmt->continuing && !stmt->continuing->Empty()) {
            EmitBlock(stmt->continuing);
        }
    };

    TINT_SCOPED_ASSIGNMENT(emit_continuing_, emit_continuing);
    line() << "while (true) {";
    {
        ScopedIndent si(this);
        EmitStatements(stmt->body->statements);
        emit_continuing_();
    }
    line() << "}";
}

void GeneratorImpl::EmitForLoop(const ast::ForLoopStatement* stmt) {
    // Nest a for loop with a new block. In HLSL the initializer scope is not
    // nested by the for-loop, so we may get variable redefinitions.
    line() << "{";
    increment_indent();
    TINT_DEFER({
        decrement_indent();
        line() << "}";
    });

    TextBuffer init_buf;
    if (auto* init = stmt->initializer) {
        TINT_SCOPED_ASSIGNMENT(current_buffer_, &init_buf);
        EmitStatement(init);
    }

    TextBuffer cond_pre;
    utils::StringStream cond_buf;
    if (auto* cond = stmt->condition) {
        TINT_SCOPED_ASSIGNMENT(current_buffer_, &cond_pre);
        EmitExpression(cond_buf, cond);
    }

    TextBuffer cont_buf;
    if (auto* cont = stmt->continuing) {
        TINT_SCOPED_ASSIGNMENT(current_buffer_, &cont_buf);
        EmitStatement(cont);
    }

    // If the for-loop has a multi-statement conditional and / or continuing, then
    // we cannot emit this as a regular for-loop in HLSL. Instead we need to
    // generate a `while(true)` loop.
    bool emit_as_loop = cond_pre.lines.size() > 0 || cont_buf.lines.size() > 1;

    // If the for-loop has multi-statement initializer, or is going to be emitted
    // as a `while(true)` loop, then declare the initializer statement(s) before
    // the loop.
    if (init_buf.lines.size() > 1 || (stmt->initializer && emit_as_loop)) {
        current_buffer_->Append(init_buf);
        init_buf.lines.clear();  // Don't emit the initializer again in the 'for'
    }

    if (emit_as_loop) {
        auto emit_continuing = [&]() { current_buffer_->Append(cont_buf); };

        TINT_SCOPED_ASSIGNMENT(emit_continuing_, emit_continuing);
        line() << "while (true) {";
        increment_indent();
        TINT_DEFER({
            decrement_indent();
            line() << "}";
        });

        if (stmt->condition) {
            current_buffer_->Append(cond_pre);
            line() << "if (!(" << cond_buf.str() << ")) { break; }";
        }

        EmitStatements(stmt->body->statements);
        emit_continuing_();
    } else {
        // For-loop can be generated.
        {
            auto out = line();
            out << "for";
            {
                ScopedParen sp(out);

                if (!init_buf.lines.empty()) {
                    out << init_buf.lines[0].content << " ";
                } else {
                    out << "; ";
                }

                out << cond_buf.str() << "; ";

                if (!cont_buf.lines.empty()) {
                    out << TrimSuffix(cont_buf.lines[0].content, ";");
                }
            }
            out << " {";
        }
        {
            auto emit_continuing = [] { return true; };
            TINT_SCOPED_ASSIGNMENT(emit_continuing_, emit_continuing);
            EmitStatementsWithIndent(stmt->body->statements);
        }
        line() << "}";
    }
}

void GeneratorImpl::EmitWhile(const ast::WhileStatement* stmt) {
    TextBuffer cond_pre;
    utils::StringStream cond_buf;
    {
        auto* cond = stmt->condition;
        TINT_SCOPED_ASSIGNMENT(current_buffer_, &cond_pre);
        EmitExpression(cond_buf, cond);
    }

    auto emit_continuing = [&]() {};
    TINT_SCOPED_ASSIGNMENT(emit_continuing_, emit_continuing);

    // If the whilehas a multi-statement conditional, then we cannot emit this
    // as a regular while in GLSL. Instead we need to generate a `while(true)` loop.
    bool emit_as_loop = cond_pre.lines.size() > 0;
    if (emit_as_loop) {
        line() << "while (true) {";
        increment_indent();
        TINT_DEFER({
            decrement_indent();
            line() << "}";
        });

        current_buffer_->Append(cond_pre);
        line() << "if (!(" << cond_buf.str() << ")) { break; }";

        EmitStatements(stmt->body->statements);
    } else {
        // While can be generated.
        {
            auto out = line();
            out << "while";
            {
                ScopedParen sp(out);
                out << cond_buf.str();
            }
            out << " {";
        }
        EmitStatementsWithIndent(stmt->body->statements);
        line() << "}";
    }
}

void GeneratorImpl::EmitMemberAccessor(utils::StringStream& out,
                                       const ast::MemberAccessorExpression* expr) {
    EmitExpression(out, expr->object);
    out << ".";

    auto* sem = builder_.Sem().Get(expr)->UnwrapLoad();

    Switch(
        sem,
        [&](const sem::Swizzle*) {
            // Swizzles output the name directly
            out << expr->member->symbol.Name();
        },
        [&](const sem::StructMemberAccess* member_access) {
            out << member_access->Member()->Name().Name();
        },
        [&](Default) {
            TINT_ICE(Writer, diagnostics_)
                << "unknown member access type: " << sem->TypeInfo().name;
        });
}

void GeneratorImpl::EmitReturn(const ast::ReturnStatement* stmt) {
    if (stmt->value) {
        auto out = line();
        out << "return ";
        EmitExpression(out, stmt->value);
        out << ";";
    } else {
        line() << "return;";
    }
}

void GeneratorImpl::EmitStatement(const ast::Statement* stmt) {
    Switch(
        stmt,  //
        [&](const ast::AssignmentStatement* a) { EmitAssign(a); },
        [&](const ast::BlockStatement* b) { EmitBlock(b); },
        [&](const ast::BreakStatement* b) { EmitBreak(b); },
        [&](const ast::BreakIfStatement* b) { EmitBreakIf(b); },
        [&](const ast::CallStatement* c) {
            auto out = line();
            EmitCall(out, c->expr);
            out << ";";
        },
        [&](const ast::ContinueStatement* c) { EmitContinue(c); },
        [&](const ast::DiscardStatement* d) { EmitDiscard(d); },
        [&](const ast::IfStatement* i) { EmitIf(i); },
        [&](const ast::LoopStatement* l) { EmitLoop(l); },
        [&](const ast::ForLoopStatement* l) { EmitForLoop(l); },
        [&](const ast::WhileStatement* l) { EmitWhile(l); },
        [&](const ast::ReturnStatement* r) { EmitReturn(r); },
        [&](const ast::SwitchStatement* s) { EmitSwitch(s); },
        [&](const ast::VariableDeclStatement* v) {
            Switch(
                v->variable,  //
                [&](const ast::Var* var) { EmitVar(var); },
                [&](const ast::Let* let) { EmitLet(let); },
                [&](const ast::Const*) {
                    // Constants are embedded at their use
                },
                [&](Default) {  //
                    TINT_ICE(Writer, diagnostics_)
                        << "unknown variable type: " << v->variable->TypeInfo().name;
                });
        },
        [&](const ast::ConstAssert*) {
            // Not emitted
        },
        [&](Default) {
            diagnostics_.add_error(diag::System::Writer,
                                   "unknown statement type: " + std::string(stmt->TypeInfo().name));
        });
}

void GeneratorImpl::EmitSwitch(const ast::SwitchStatement* stmt) {
    {  // switch(expr) {
        auto out = line();
        out << "switch(";
        EmitExpression(out, stmt->condition);
        out << ") {";
    }

    {
        ScopedIndent si(this);
        for (auto* s : stmt->body) {
            EmitCase(s);
        }
    }

    line() << "}";
}

void GeneratorImpl::EmitType(utils::StringStream& out,
                             const type::Type* type,
                             builtin::AddressSpace address_space,
                             builtin::Access access,
                             const std::string& name,
                             bool* name_printed /* = nullptr */) {
    if (name_printed) {
        *name_printed = false;
    }
    switch (address_space) {
        case builtin::AddressSpace::kIn: {
            out << "in ";
            break;
        }
        case builtin::AddressSpace::kOut: {
            out << "out ";
            break;
        }
        case builtin::AddressSpace::kUniform:
        case builtin::AddressSpace::kHandle: {
            out << "uniform ";
            break;
        }
        default:
            break;
    }

    if (auto* ary = type->As<type::Array>()) {
        const type::Type* base_type = ary;
        std::vector<uint32_t> sizes;
        while (auto* arr = base_type->As<type::Array>()) {
            if (arr->Count()->Is<type::RuntimeArrayCount>()) {
                sizes.push_back(0);
            } else {
                auto count = arr->ConstantCount();
                if (!count) {
                    diagnostics_.add_error(diag::System::Writer,
                                           type::Array::kErrExpectedConstantCount);
                    return;
                }
                sizes.push_back(count.value());
            }

            base_type = arr->ElemType();
        }
        EmitType(out, base_type, address_space, access, "");
        if (!name.empty()) {
            out << " " << name;
            if (name_printed) {
                *name_printed = true;
            }
        }
        for (uint32_t size : sizes) {
            if (size > 0) {
                out << "[" << size << "]";
            } else {
                out << "[]";
            }
        }
    } else if (type->Is<type::Bool>()) {
        out << "bool";
    } else if (type->Is<type::F32>()) {
        out << "float";
    } else if (type->Is<type::F16>()) {
        out << "float16_t";
    } else if (type->Is<type::I32>()) {
        out << "int";
    } else if (auto* mat = type->As<type::Matrix>()) {
        TINT_ASSERT(Writer, (mat->type()->IsAnyOf<type::F32, type::F16>()));
        if (mat->type()->Is<type::F16>()) {
            out << "f16";
        }
        out << "mat" << mat->columns();
        if (mat->rows() != mat->columns()) {
            out << "x" << mat->rows();
        }
    } else if (TINT_UNLIKELY(type->Is<type::Pointer>())) {
        TINT_ICE(Writer, diagnostics_) << "Attempting to emit pointer type. These should have been "
                                          "removed with the SimplifyPointers transform";
<<<<<<< HEAD
        return false;
=======
>>>>>>> 73d303d9
    } else if (type->Is<type::Sampler>()) {
    } else if (auto* str = type->As<sem::Struct>()) {
        out << StructName(str);
    } else if (auto* tex = type->As<type::Texture>()) {
        if (TINT_UNLIKELY(tex->Is<type::ExternalTexture>())) {
            TINT_ICE(Writer, diagnostics_) << "Multiplanar external texture transform was not run.";
            return;
        }

        auto* storage = tex->As<type::StorageTexture>();
        auto* ms = tex->As<type::MultisampledTexture>();
        auto* depth_ms = tex->As<type::DepthMultisampledTexture>();
        auto* sampled = tex->As<type::SampledTexture>();

        out << "highp ";

        if (storage && storage->access() != builtin::Access::kRead) {
            out << "writeonly ";
        }
        auto* subtype = sampled   ? sampled->type()
                        : storage ? storage->type()
                        : ms      ? ms->type()
                                  : nullptr;
        if (!subtype || subtype->Is<type::F32>()) {
        } else if (subtype->Is<type::I32>()) {
            out << "i";
        } else if (TINT_LIKELY(subtype->Is<type::U32>())) {
            out << "u";
        } else {
            TINT_ICE(Writer, diagnostics_) << "Unsupported texture type";
            return;
        }

        out << (storage ? "image" : "sampler");

        switch (tex->dim()) {
            case type::TextureDimension::k1d:
                out << "1D";
                break;
            case type::TextureDimension::k2d:
                out << ((ms || depth_ms) ? "2DMS" : "2D");
                break;
            case type::TextureDimension::k2dArray:
                out << ((ms || depth_ms) ? "2DMSArray" : "2DArray");
                break;
            case type::TextureDimension::k3d:
                out << "3D";
                break;
            case type::TextureDimension::kCube:
                out << "Cube";
                break;
            case type::TextureDimension::kCubeArray:
                out << "CubeArray";
                break;
            default:
                TINT_UNREACHABLE(Writer, diagnostics_)
                    << "unexpected TextureDimension " << tex->dim();
                return;
        }
        if (tex->Is<type::DepthTexture>()) {
            out << "Shadow";
        }
    } else if (type->Is<type::U32>()) {
        out << "uint";
    } else if (auto* vec = type->As<type::Vector>()) {
        auto width = vec->Width();
        if (vec->type()->Is<type::F32>() && width >= 1 && width <= 4) {
            out << "vec" << width;
        } else if (vec->type()->Is<type::F16>() && width >= 1 && width <= 4) {
            out << "f16vec" << width;
        } else if (vec->type()->Is<type::I32>() && width >= 1 && width <= 4) {
            out << "ivec" << width;
        } else if (vec->type()->Is<type::U32>() && width >= 1 && width <= 4) {
            out << "uvec" << width;
        } else if (vec->type()->Is<type::Bool>() && width >= 1 && width <= 4) {
            out << "bvec" << width;
        } else {
            out << "vector<";
            EmitType(out, vec->type(), address_space, access, "");
            out << ", " << width << ">";
        }
    } else if (auto* atomic = type->As<type::Atomic>()) {
        EmitType(out, atomic->Type(), address_space, access, name);
    } else if (type->Is<type::Void>()) {
        out << "void";
    } else {
        diagnostics_.add_error(diag::System::Writer, "unknown type in EmitType");
    }
}

void GeneratorImpl::EmitTypeAndName(utils::StringStream& out,
                                    const type::Type* type,
                                    builtin::AddressSpace address_space,
                                    builtin::Access access,
                                    const std::string& name) {
    bool printed_name = false;
    EmitType(out, type, address_space, access, name, &printed_name);
    if (!name.empty() && !printed_name) {
        out << " " << name;
    }
}

void GeneratorImpl::EmitStructType(TextBuffer* b, const sem::Struct* str) {
    auto it = emitted_structs_.emplace(str);
    if (!it.second) {
        return;
    }

    auto address_space_uses = str->AddressSpaceUsage();
    line(b) << "struct " << StructName(str) << " {";
    EmitStructMembers(b, str);
    line(b) << "};";
    line(b);
}

void GeneratorImpl::EmitStructMembers(TextBuffer* b, const sem::Struct* str) {
    ScopedIndent si(b);
    for (auto* mem : str->Members()) {
        auto name = mem->Name().Name();
        auto* ty = mem->Type();

        auto out = line(b);
        EmitTypeAndName(out, ty, builtin::AddressSpace::kUndefined, builtin::Access::kReadWrite,
                        name);
        out << ";";
    }
}

void GeneratorImpl::EmitUnaryOp(utils::StringStream& out, const ast::UnaryOpExpression* expr) {
    switch (expr->op) {
        case ast::UnaryOp::kIndirection:
        case ast::UnaryOp::kAddressOf:
            EmitExpression(out, expr->expr);
            return;
        case ast::UnaryOp::kComplement:
            out << "~";
            break;
        case ast::UnaryOp::kNot:
            if (TypeOf(expr)->UnwrapRef()->is_scalar()) {
                out << "!";
            } else {
                out << "not";
            }
            break;
        case ast::UnaryOp::kNegation:
            out << "-";
            break;
    }

    ScopedParen sp(out);
    EmitExpression(out, expr->expr);
}

void GeneratorImpl::EmitVar(const ast::Var* var) {
    auto* sem = builder_.Sem().Get(var);
    auto* type = sem->Type()->UnwrapRef();

    auto out = line();
    EmitTypeAndName(out, type, sem->AddressSpace(), sem->Access(), var->name->symbol.Name());

    out << " = ";

    if (var->initializer) {
        EmitExpression(out, var->initializer);
    } else {
        EmitZeroValue(out, type);
    }
    out << ";";
}

void GeneratorImpl::EmitLet(const ast::Let* let) {
    auto* sem = builder_.Sem().Get(let);
    auto* type = sem->Type()->UnwrapRef();

    auto out = line();
    // TODO(senorblanco): handle const
    EmitTypeAndName(out, type, builtin::AddressSpace::kUndefined, builtin::Access::kUndefined,
                    let->name->symbol.Name());

    out << " = ";
    EmitExpression(out, let->initializer);
    out << ";";
}

void GeneratorImpl::EmitProgramConstVariable(const ast::Variable* var) {
    auto* sem = builder_.Sem().Get(var);
    auto* type = sem->Type();

    auto out = line();
    out << "const ";
    EmitTypeAndName(out, type, builtin::AddressSpace::kUndefined, builtin::Access::kUndefined,
                    var->name->symbol.Name());
    out << " = ";
    EmitExpression(out, var->initializer);
    out << ";";
}

template <typename F>
void GeneratorImpl::CallBuiltinHelper(utils::StringStream& out,
                                      const ast::CallExpression* call,
                                      const sem::Builtin* builtin,
                                      F&& build) {
    // Generate the helper function if it hasn't been created already
    auto fn = utils::GetOrCreate(builtins_, builtin, [&]() -> std::string {
        TextBuffer b;
        TINT_DEFER(helpers_.Append(b));

        auto fn_name = UniqueIdentifier(std::string("tint_") + builtin::str(builtin->Type()));
        std::vector<std::string> parameter_names;
        {
            auto decl = line(&b);
            EmitTypeAndName(decl, builtin->ReturnType(), builtin::AddressSpace::kUndefined,
                            builtin::Access::kUndefined, fn_name);
            {
                ScopedParen sp(decl);
                for (auto* param : builtin->Parameters()) {
                    if (!parameter_names.empty()) {
                        decl << ", ";
                    }
                    auto param_name = "param_" + std::to_string(parameter_names.size());
                    const auto* ty = param->Type();
                    if (auto* ptr = ty->As<type::Pointer>()) {
                        decl << "inout ";
                        ty = ptr->StoreType();
                    }
                    EmitTypeAndName(decl, ty, builtin::AddressSpace::kUndefined,
                                    builtin::Access::kUndefined, param_name);
                    parameter_names.emplace_back(std::move(param_name));
                }
            }
            decl << " {";
        }
        {
            ScopedIndent si(&b);
            build(&b, parameter_names);
        }
        line(&b) << "}";
        line(&b);
        return fn_name;
    });

    // Call the helper
    out << fn;
    {
        ScopedParen sp(out);
        bool first = true;
        for (auto* arg : call->args) {
            if (!first) {
                out << ", ";
            }
            first = false;
            EmitExpression(out, arg);
        }
    }
}

type::Type* GeneratorImpl::BoolTypeToUint(const type::Type* type) {
    auto* u32 = builder_.create<type::U32>();
    if (type->Is<type::Bool>()) {
        return u32;
    } else if (auto* vec = type->As<type::Vector>()) {
        return builder_.create<type::Vector>(u32, vec->Width());
    } else {
        return nullptr;
    }
}

}  // namespace tint::writer::glsl<|MERGE_RESOLUTION|>--- conflicted
+++ resolved
@@ -2567,10 +2567,6 @@
     } else if (TINT_UNLIKELY(type->Is<type::Pointer>())) {
         TINT_ICE(Writer, diagnostics_) << "Attempting to emit pointer type. These should have been "
                                           "removed with the SimplifyPointers transform";
-<<<<<<< HEAD
-        return false;
-=======
->>>>>>> 73d303d9
     } else if (type->Is<type::Sampler>()) {
     } else if (auto* str = type->As<sem::Struct>()) {
         out << StructName(str);
