--- conflicted
+++ resolved
@@ -1,16 +1,29 @@
-// Copyright 2021 The Dawn Authors
+// Copyright 2021 The Dawn & Tint Authors
 //
-// Licensed under the Apache License, Version 2.0 (the "License");
-// you may not use this file except in compliance with the License.
-// You may obtain a copy of the License at
+// Redistribution and use in source and binary forms, with or without
+// modification, are permitted provided that the following conditions are met:
 //
-//     http://www.apache.org/licenses/LICENSE-2.0
+// 1. Redistributions of source code must retain the above copyright notice, this
+//    list of conditions and the following disclaimer.
 //
-// Unless required by applicable law or agreed to in writing, software
-// distributed under the License is distributed on an "AS IS" BASIS,
-// WITHOUT WARRANTIES OR CONDITIONS OF ANY KIND, either express or implied.
-// See the License for the specific language governing permissions and
-// limitations under the License.
+// 2. Redistributions in binary form must reproduce the above copyright notice,
+//    this list of conditions and the following disclaimer in the documentation
+//    and/or other materials provided with the distribution.
+//
+// 3. Neither the name of the copyright holder nor the names of its
+//    contributors may be used to endorse or promote products derived from
+//    this software without specific prior written permission.
+//
+// THIS SOFTWARE IS PROVIDED BY THE COPYRIGHT HOLDERS AND CONTRIBUTORS "AS IS"
+// AND ANY EXPRESS OR IMPLIED WARRANTIES, INCLUDING, BUT NOT LIMITED TO, THE
+// IMPLIED WARRANTIES OF MERCHANTABILITY AND FITNESS FOR A PARTICULAR PURPOSE ARE
+// DISCLAIMED. IN NO EVENT SHALL THE COPYRIGHT HOLDER OR CONTRIBUTORS BE LIABLE
+// FOR ANY DIRECT, INDIRECT, INCIDENTAL, SPECIAL, EXEMPLARY, OR CONSEQUENTIAL
+// DAMAGES (INCLUDING, BUT NOT LIMITED TO, PROCUREMENT OF SUBSTITUTE GOODS OR
+// SERVICES; LOSS OF USE, DATA, OR PROFITS; OR BUSINESS INTERRUPTION) HOWEVER
+// CAUSED AND ON ANY THEORY OF LIABILITY, WHETHER IN CONTRACT, STRICT LIABILITY,
+// OR TORT (INCLUDING NEGLIGENCE OR OTHERWISE) ARISING IN ANY WAY OUT OF THE USE
+// OF THIS SOFTWARE, EVEN IF ADVISED OF THE POSSIBILITY OF SUCH DAMAGE.
 
 #include "dawn/common/SystemUtils.h"
 
@@ -22,28 +35,20 @@
 namespace dawn {
 
 void GetMacOSVersion(int32_t* majorVersion, int32_t* minorVersion) {
-<<<<<<< HEAD
     if (@available(macOS 10.10, *)) {
       NSOperatingSystemVersion version = [[NSProcessInfo processInfo] operatingSystemVersion];
-      ASSERT(majorVersion != nullptr);
+      DAWN_ASSERT(majorVersion != nullptr);
       *majorVersion = version.majorVersion;
       if (minorVersion != nullptr) {
-          *minorVersion = version.minorVersion;
+        *minorVersion = version.minorVersion;
       }
     } else {
       extern OSErr Gestalt(OSType selector, SInt32 *response) __attribute__((weak_import, weak));
-      ASSERT(majorVersion != nullptr);
+      DAWN_ASSERT(majorVersion != nullptr);
       ::Gestalt(gestaltSystemVersionMajor, reinterpret_cast<SInt32*>(&majorVersion));
       if (minorVersion != nullptr) {
         ::Gestalt(gestaltSystemVersionMinor, reinterpret_cast<SInt32*>(&minorVersion));
       }
-=======
-    NSOperatingSystemVersion version = [[NSProcessInfo processInfo] operatingSystemVersion];
-    DAWN_ASSERT(majorVersion != nullptr);
-    *majorVersion = version.majorVersion;
-    if (minorVersion != nullptr) {
-        *minorVersion = version.minorVersion;
->>>>>>> 6285a6e3
     }
 }
 
@@ -56,10 +61,10 @@
       GetMacOSVersion(&curMajorVersion, &curMinorVersion);
       if(curMajorVersion>majorVersion)
           return true;
-
+      
       if(curMajorVersion==majorVersion && curMinorVersion>=minorVersion)
           return true;
-
+      
       return false;
     }
 }
