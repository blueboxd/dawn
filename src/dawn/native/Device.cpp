--- conflicted
+++ resolved
@@ -585,12 +585,8 @@
     // resetting) the resources pointed by such pointer may be freed. Flush all deferred
     // callback tasks to guarantee we are never going to use the previous callback after
     // this call.
-<<<<<<< HEAD
-    mCallbackTaskManager->Flush();
-=======
     FlushCallbackTaskQueue();
     auto deviceLock(GetScopedLock());
->>>>>>> 73d303d9
     if (IsLost()) {
         return;
     }
@@ -604,12 +600,8 @@
     // resetting) the resources pointed by such pointer may be freed. Flush all deferred
     // callback tasks to guarantee we are never going to use the previous callback after
     // this call.
-<<<<<<< HEAD
-    mCallbackTaskManager->Flush();
-=======
     FlushCallbackTaskQueue();
     auto deviceLock(GetScopedLock());
->>>>>>> 73d303d9
     if (IsLost()) {
         return;
     }
@@ -623,12 +615,8 @@
     // resetting) the resources pointed by such pointer may be freed. Flush all deferred
     // callback tasks to guarantee we are never going to use the previous callback after
     // this call.
-<<<<<<< HEAD
-    mCallbackTaskManager->Flush();
-=======
     FlushCallbackTaskQueue();
     auto deviceLock(GetScopedLock());
->>>>>>> 73d303d9
     if (IsLost()) {
         return;
     }
