--- conflicted
+++ resolved
@@ -570,11 +570,7 @@
     // resetting) the resources pointed by such pointer may be freed. Flush all deferred
     // callback tasks to guarantee we are never going to use the previous callback after
     // this call.
-<<<<<<< HEAD
-    FlushCallbackTaskQueue();
-=======
     mCallbackTaskManager->Flush();
->>>>>>> 543ca1e4
     if (IsLost()) {
         return;
     }
@@ -588,11 +584,7 @@
     // resetting) the resources pointed by such pointer may be freed. Flush all deferred
     // callback tasks to guarantee we are never going to use the previous callback after
     // this call.
-<<<<<<< HEAD
-    FlushCallbackTaskQueue();
-=======
     mCallbackTaskManager->Flush();
->>>>>>> 543ca1e4
     if (IsLost()) {
         return;
     }
@@ -606,11 +598,7 @@
     // resetting) the resources pointed by such pointer may be freed. Flush all deferred
     // callback tasks to guarantee we are never going to use the previous callback after
     // this call.
-<<<<<<< HEAD
-    FlushCallbackTaskQueue();
-=======
     mCallbackTaskManager->Flush();
->>>>>>> 543ca1e4
     if (IsLost()) {
         return;
     }
