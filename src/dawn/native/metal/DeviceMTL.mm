--- conflicted
+++ resolved
@@ -174,132 +174,6 @@
     return DeviceBase::Initialize(AcquireRef(new Queue(this, &descriptor->defaultQueue)));
 }
 
-<<<<<<< HEAD
-void Device::InitTogglesFromDriver() {
-    {
-        bool haveStoreAndMSAAResolve = false;
-#if DAWN_PLATFORM_IS(MACOS)
-        if (@available(macOS 10.12, *)) {
-            haveStoreAndMSAAResolve =
-                [*mMtlDevice supportsFeatureSet:MTLFeatureSet_macOS_GPUFamily1_v2];
-        }
-#elif DAWN_PLATFORM_IS(IOS)
-        haveStoreAndMSAAResolve = [*mMtlDevice supportsFeatureSet:MTLFeatureSet_iOS_GPUFamily3_v2];
-#endif
-        // On tvOS, we would need MTLFeatureSet_tvOS_GPUFamily2_v1.
-        SetToggle(Toggle::EmulateStoreAndMSAAResolve, !haveStoreAndMSAAResolve);
-
-        bool haveSamplerCompare = true;
-#if DAWN_PLATFORM_IS(IOS)
-        haveSamplerCompare = [*mMtlDevice supportsFeatureSet:MTLFeatureSet_iOS_GPUFamily3_v1];
-#endif
-        // TODO(crbug.com/dawn/342): Investigate emulation -- possibly expensive.
-        SetToggle(Toggle::MetalDisableSamplerCompare, !haveSamplerCompare);
-
-        bool haveBaseVertexBaseInstance = true;
-#if DAWN_PLATFORM_IS(IOS)
-        haveBaseVertexBaseInstance =
-            [*mMtlDevice supportsFeatureSet:MTLFeatureSet_iOS_GPUFamily3_v1];
-#endif
-        // TODO(crbug.com/dawn/343): Investigate emulation.
-        SetToggle(Toggle::DisableBaseVertex, !haveBaseVertexBaseInstance);
-        SetToggle(Toggle::DisableBaseInstance, !haveBaseVertexBaseInstance);
-    }
-
-    // Vertex buffer robustness is implemented by using programmable vertex pulling. Enable
-    // that code path if it isn't explicitly disabled.
-    if (IsRobustnessEnabled()) {
-        SetToggle(Toggle::MetalEnableVertexPulling, true);
-    }
-
-    // TODO(crbug.com/dawn/846): tighten this workaround when the driver bug is fixed.
-    SetToggle(Toggle::AlwaysResolveIntoZeroLevelAndLayer, true);
-
-    uint32_t deviceId = GetAdapter()->GetDeviceId();
-    uint32_t vendorId = GetAdapter()->GetVendorId();
-
-    // TODO(crbug.com/dawn/847): Use MTLStorageModeShared instead of MTLStorageModePrivate when
-    // creating MTLCounterSampleBuffer in QuerySet on Intel platforms, otherwise it fails to
-    // create the buffer. Change to use MTLStorageModePrivate when the bug is fixed.
-    if (@available(macOS 10.15, iOS 14.0, *)) {
-        bool useSharedMode = gpu_info::IsIntel(vendorId);
-        SetToggle(Toggle::MetalUseSharedModeForCounterSampleBuffer, useSharedMode);
-    }
-
-    // Rendering R8Unorm and RG8Unorm to small mip doesn't work properly on Intel.
-    // TODO(crbug.com/dawn/1071): Tighten the workaround when this issue is fixed.
-    if (gpu_info::IsIntel(vendorId)) {
-        SetToggle(Toggle::MetalRenderR8RG8UnormSmallMipToTempTexture, true);
-    }
-
-    // On some Intel GPUs vertex only render pipeline get wrong depth result if no fragment
-    // shader provided. Create a placeholder fragment shader module to work around this issue.
-    if (gpu_info::IsIntel(vendorId)) {
-        bool usePlaceholderFragmentShader = true;
-        if (gpu_info::IsSkylake(deviceId)) {
-            usePlaceholderFragmentShader = false;
-        }
-        SetToggle(Toggle::UsePlaceholderFragmentInVertexOnlyPipeline, usePlaceholderFragmentShader);
-    }
-
-    // On some Intel GPUs using big integer values as clear values in render pass doesn't work
-    // correctly. Currently we have to add workaround for this issue by enabling the toggle
-    // "apply_clear_big_integer_color_value_with_draw". See https://crbug.com/dawn/1109 and
-    // https://crbug.com/dawn/1463 for more details.
-    if (gpu_info::IsIntel(vendorId)) {
-        SetToggle(Toggle::ApplyClearBigIntegerColorValueWithDraw, true);
-    }
-
-    // TODO(dawn:1473): Metal fails to store GPU counters to sampleBufferAttachments on empty
-    // encoders on macOS 11.0+, we need to add mock blit command to blit encoder when encoding
-    // writeTimestamp as workaround by enabling the toggle
-    // "metal_use_mock_blit_encoder_for_write_timestamp".
-    if (@available(macos 11.0, iOS 14.0, *)) {
-        SetToggle(Toggle::MetalUseMockBlitEncoderForWriteTimestamp, true);
-    }
-
-#if DAWN_PLATFORM_IS(MACOS)
-    if (gpu_info::IsIntel(vendorId)) {
-        SetToggle(Toggle::UseTempTextureInStencilTextureToBufferCopy, true);
-        SetToggle(Toggle::MetalUseBothDepthAndStencilAttachmentsForCombinedDepthStencilFormats,
-                  true);
-
-        if ([NSProcessInfo.processInfo
-                isOperatingSystemAtLeastVersion:NSOperatingSystemVersion{12, 0, 0}]) {
-            ForceSetToggle(Toggle::NoWorkaroundSampleMaskBecomesZeroForAllButLastColorTarget, true);
-        }
-        if (gpu_info::IsIntelGen7(vendorId, deviceId) ||
-            gpu_info::IsIntelGen8(vendorId, deviceId)) {
-            ForceSetToggle(Toggle::NoWorkaroundIndirectBaseVertexNotApplied, true);
-        }
-    }
-    if (gpu_info::IsAMD(vendorId) || gpu_info::IsIntel(vendorId)) {
-        SetToggle(Toggle::MetalUseCombinedDepthStencilFormatForStencil8, true);
-    }
-
-    // Local testing shows the workaround is needed on AMD Radeon HD 8870M (gcn-1) MacOS 12.1;
-    // not on AMD Radeon Pro 555 (gcn-4) MacOS 13.1.
-    // Conservatively enable the workaround on AMD unless the system is MacOS 13.1+
-    // with architecture at least AMD gcn-4.
-    bool isLessThanAMDGN4OrMac13Dot1 = false;
-    if (gpu_info::IsAMDGCN1(vendorId, deviceId) || gpu_info::IsAMDGCN2(vendorId, deviceId) ||
-        gpu_info::IsAMDGCN3(vendorId, deviceId)) {
-        isLessThanAMDGN4OrMac13Dot1 = true;
-    } else if (gpu_info::IsAMD(vendorId)) {
-        if (@available(macos 13.1, *)) {
-        } else {
-            isLessThanAMDGN4OrMac13Dot1 = true;
-        }
-    }
-    if (isLessThanAMDGN4OrMac13Dot1) {
-        SetToggle(Toggle::MetalUseBothDepthAndStencilAttachmentsForCombinedDepthStencilFormats,
-                  true);
-    }
-#endif
-}
-
-=======
->>>>>>> de248414
 ResultOrError<Ref<BindGroupBase>> Device::CreateBindGroupImpl(
     const BindGroupDescriptor* descriptor) {
     return BindGroup::Create(this, descriptor);
