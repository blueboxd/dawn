// Copyright 2019 The Dawn Authors
//
// Licensed under the Apache License, Version 2.0 (the "License");
// you may not use this file except in compliance with the License.
// You may obtain a copy of the License at
//
//     http://www.apache.org/licenses/LICENSE-2.0
//
// Unless required by applicable law or agreed to in writing, software
// distributed under the License is distributed on an "AS IS" BASIS,
// WITHOUT WARRANTIES OR CONDITIONS OF ANY KIND, either express or implied.
// See the License for the specific language governing permissions and
// limitations under the License.

#include "dawn/native/metal/BackendMTL.h"

#include "dawn/common/CoreFoundationRef.h"
#include "dawn/common/GPUInfo.h"
#include "dawn/common/Log.h"
#include "dawn/common/NSRef.h"
#include "dawn/common/Platform.h"
#include "dawn/common/SystemUtils.h"
#include "dawn/native/Instance.h"
#include "dawn/native/MetalBackend.h"
#include "dawn/native/metal/BufferMTL.h"
#include "dawn/native/metal/DeviceMTL.h"
#include "dawn/native/metal/UtilsMetal.h"

#if DAWN_PLATFORM_IS(MACOS)
#import <IOKit/IOKitLib.h>
#include "dawn/common/IOKitRef.h"
#endif

#include <vector>

namespace dawn::native::metal {

namespace {

struct PCIIDs {
    uint32_t vendorId;
    uint32_t deviceId;
};

struct Vendor {
    const char* trademark;
    uint32_t vendorId;
};

#if DAWN_PLATFORM_IS(MACOS)
const Vendor kVendors[] = {
    {"AMD", gpu_info::kVendorID_AMD},        {"Apple", gpu_info::kVendorID_Apple},
    {"Radeon", gpu_info::kVendorID_AMD},     {"Intel", gpu_info::kVendorID_Intel},
    {"Geforce", gpu_info::kVendorID_Nvidia}, {"Quadro", gpu_info::kVendorID_Nvidia}};

// Find vendor ID from MTLDevice name.
MaybeError GetVendorIdFromVendors(id<MTLDevice> device, PCIIDs* ids) {
    uint32_t vendorId = 0;
    const char* deviceName = [device.name UTF8String];
    for (const auto& it : kVendors) {
        if (strstr(deviceName, it.trademark) != nullptr) {
            vendorId = it.vendorId;
            break;
        }
    }

    if (vendorId == 0) {
        return DAWN_INTERNAL_ERROR("Failed to find vendor id with the device");
    }

    // Set vendor id with 0
    *ids = PCIIDs{vendorId, 0};
    return {};
}

// Extracts an integer property from a registry entry.
uint32_t GetEntryProperty(io_registry_entry_t entry, CFStringRef name) {
    uint32_t value = 0;

    // Recursively search registry entry and its parents for property name
    // The data should release with CFRelease
    CFRef<CFDataRef> data = AcquireCFRef(static_cast<CFDataRef>(IORegistryEntrySearchCFProperty(
        entry, kIOServicePlane, name, kCFAllocatorDefault,
        kIORegistryIterateRecursively | kIORegistryIterateParents)));

    if (data == nullptr) {
        return value;
    }

    // CFDataGetBytePtr() is guaranteed to return a read-only pointer
    value = *reinterpret_cast<const uint32_t*>(CFDataGetBytePtr(data.Get()));
    return value;
}

// Queries the IO Registry to find the PCI device and vendor IDs of the MTLDevice.
// The registry entry correponding to [device registryID] doesn't contain the exact PCI ids
// because it corresponds to a driver. However its parent entry corresponds to the device
// itself and has uint32_t "device-id" and "registry-id" keys. For example on a dual-GPU
// MacBook Pro 2017 the IORegistry explorer shows the following tree (simplified here):
//
//  - PCI0@0
//  | - AppleACPIPCI
//  | | - IGPU@2 (type IOPCIDevice)
//  | | | - IntelAccelerator (type IOGraphicsAccelerator2)
//  | | - PEG0@1
//  | | | - IOPP
//  | | | | - GFX0@0 (type IOPCIDevice)
//  | | | | | - AMDRadeonX4000_AMDBaffinGraphicsAccelerator (type IOGraphicsAccelerator2)
//
// [device registryID] is the ID for one of the IOGraphicsAccelerator2 and we can see that
// their parent always is an IOPCIDevice that has properties for the device and vendor IDs.
MaybeError API_AVAILABLE(macos(10.13))
    GetDeviceIORegistryPCIInfo(id<MTLDevice> device, PCIIDs* ids) {
    // Get a matching dictionary for the IOGraphicsAccelerator2
    CFRef<CFMutableDictionaryRef> matchingDict =
        AcquireCFRef(IORegistryEntryIDMatching([device registryID]));
    if (matchingDict == nullptr) {
        return DAWN_INTERNAL_ERROR("Failed to create the matching dict for the device");
    }

    // IOServiceGetMatchingService will consume the reference on the matching dictionary,
    // so we don't need to release the dictionary.
    IORef<io_registry_entry_t> acceleratorEntry =
        AcquireIORef(IOServiceGetMatchingService(kIOMasterPortDefault, matchingDict.Detach()));
    if (acceleratorEntry == IO_OBJECT_NULL) {
        return DAWN_INTERNAL_ERROR("Failed to get the IO registry entry for the accelerator");
    }

    // Get the parent entry that will be the IOPCIDevice
    IORef<io_registry_entry_t> deviceEntry;
    if (IORegistryEntryGetParentEntry(acceleratorEntry.Get(), kIOServicePlane,
                                      deviceEntry.InitializeInto()) != kIOReturnSuccess) {
        return DAWN_INTERNAL_ERROR("Failed to get the IO registry entry for the device");
    }

    ASSERT(deviceEntry != IO_OBJECT_NULL);

    uint32_t vendorId = GetEntryProperty(deviceEntry.Get(), CFSTR("vendor-id"));
    uint32_t deviceId = GetEntryProperty(deviceEntry.Get(), CFSTR("device-id"));

    *ids = PCIIDs{vendorId, deviceId};

    return {};
}

MaybeError GetDevicePCIInfo(id<MTLDevice> device, PCIIDs* ids) {
    // [device registryID] is introduced on macOS 10.13+, otherwise workaround to get vendor
    // id by vendor name on old macOS
    if (@available(macos 10.13, *)) {
        auto result = GetDeviceIORegistryPCIInfo(device, ids);
        if (result.IsError()) {
            dawn::WarningLog() << "GetDeviceIORegistryPCIInfo failed: "
                               << result.AcquireError()->GetFormattedMessage();
        } else if (ids->vendorId != 0) {
            return result;
        }
    }

    return GetVendorIdFromVendors(device, ids);
}

#elif DAWN_PLATFORM_IS(IOS)

MaybeError GetDevicePCIInfo(id<MTLDevice> device, PCIIDs* ids) {
    DAWN_UNUSED(device);
    *ids = PCIIDs{0, 0};
    return {};
}

#else
#error "Unsupported Apple platform."
#endif

// This method has seen hard-to-debug crashes. See crbug.com/dawn/1102.
// For now, it is written defensively, with many potentially unnecessary guards until
// we narrow down the cause of the problem.
DAWN_NOINLINE bool IsGPUCounterSupported(id<MTLDevice> device,
                                         MTLCommonCounterSet counterSetName,
                                         std::vector<MTLCommonCounter> counterNames)
    API_AVAILABLE(macos(10.15), ios(14.0)) {
    NSPRef<id<MTLCounterSet>> counterSet = nil;
    if (![device respondsToSelector:@selector(counterSets)]) {
        dawn::ErrorLog() << "MTLDevice does not respond to selector: counterSets.";
        return false;
    }
    NSArray<id<MTLCounterSet>>* counterSets = device.counterSets;
    if (counterSets == nil) {
        // On some systems, [device counterSets] may be null and not an empty array.
        return false;
    }
    // MTLDevice’s counterSets property declares which counter sets it supports. Check
    // whether it's available on the device before requesting a counter set.
    // Note: Don't do for..in loop to avoid potentially crashy interaction with
    // NSFastEnumeration.
    for (NSUInteger i = 0; i < counterSets.count; ++i) {
        id<MTLCounterSet> set = [counterSets objectAtIndex:i];
        if ([set.name caseInsensitiveCompare:counterSetName] == NSOrderedSame) {
            counterSet = set;
            break;
        }
    }

    // The counter set is not supported.
    if (counterSet == nil) {
        return false;
    }

    if (![*counterSet respondsToSelector:@selector(counters)]) {
        dawn::ErrorLog() << "MTLCounterSet does not respond to selector: counters.";
        return false;
    }
    NSArray<id<MTLCounter>>* countersInSet = (*counterSet).counters;
    if (countersInSet == nil) {
        // On some systems, [MTLCounterSet counters] may be null and not an empty array.
        return false;
    }

    // A GPU might support a counter set, but only support a subset of the counters in that
    // set, check if the counter set supports all specific counters we need. Return false
    // if there is a counter unsupported.
    for (MTLCommonCounter counterName : counterNames) {
        bool found = false;
        // Note: Don't do for..in loop to avoid potentially crashy interaction with
        // NSFastEnumeration.
        for (NSUInteger i = 0; i < countersInSet.count; ++i) {
            id<MTLCounter> counter = [countersInSet objectAtIndex:i];
            if ([counter.name caseInsensitiveCompare:counterName] == NSOrderedSame) {
                found = true;
                break;
            }
        }
        if (!found) {
            return false;
        }
    }

    if (@available(macOS 11.0, iOS 14.0, *)) {
        // Check whether it can read GPU counters at the specified command boundary or stage
        // boundary. Apple family GPUs do not support sampling between different Metal commands,
        // because they defer fragment processing until after the GPU processes all the primitives
        // in the render pass. GPU counters are only available if sampling at least one of the
        // command or stage boundaries is supported.
        if (!SupportCounterSamplingAtCommandBoundary(device) &&
            !SupportCounterSamplingAtStageBoundary(device)) {
            return false;
        }
    }

    return true;
}

}  // anonymous namespace

// The Metal backend's PhysicalDevice.

class PhysicalDevice : public PhysicalDeviceBase {
  public:
    PhysicalDevice(InstanceBase* instance, id<MTLDevice> device)
        : PhysicalDeviceBase(instance, wgpu::BackendType::Metal), mDevice(device) {
        mName = std::string([[*mDevice name] UTF8String]);

        PCIIDs ids;
        if (!instance->ConsumedError(GetDevicePCIInfo(device, &ids))) {
            mVendorId = ids.vendorId;
            mDeviceId = ids.deviceId;
        }

#if DAWN_PLATFORM_IS(IOS)
        mAdapterType = wgpu::AdapterType::IntegratedGPU;
        const char* systemName = "iOS ";
#elif DAWN_PLATFORM_IS(MACOS)
        if ([device isLowPower]) {
            mAdapterType = wgpu::AdapterType::IntegratedGPU;
        } else {
            mAdapterType = wgpu::AdapterType::DiscreteGPU;
        }
        const char* systemName = "macOS ";
#else
#error "Unsupported Apple platform."
#endif

        NSString* osVersion = [[NSProcessInfo processInfo] operatingSystemVersionString];
        mDriverDescription = "Metal driver on " + std::string(systemName) + [osVersion UTF8String];
    }

    // PhysicalDeviceBase Implementation
    bool SupportsExternalImages() const override {
        // Via dawn::native::metal::WrapIOSurface
        return true;
    }

    bool SupportsFeatureLevel(FeatureLevel) const override { return true; }

  private:
    ResultOrError<Ref<DeviceBase>> CreateDeviceImpl(AdapterBase* adapter,
                                                    const DeviceDescriptor* descriptor,
                                                    const TogglesState& deviceToggles) override {
        return Device::Create(adapter, mDevice, descriptor, deviceToggles);
    }

    void SetupBackendDeviceToggles(TogglesState* deviceToggles) const override {
        {
            bool haveStoreAndMSAAResolve = false;
#if DAWN_PLATFORM_IS(MACOS)
            if (@available(macOS 10.12, *)) {
                haveStoreAndMSAAResolve =
                    [*mDevice supportsFeatureSet:MTLFeatureSet_macOS_GPUFamily1_v2];
            }
#elif DAWN_PLATFORM_IS(IOS)
            haveStoreAndMSAAResolve = [*mDevice supportsFeatureSet:MTLFeatureSet_iOS_GPUFamily3_v2];
#endif
            // On tvOS, we would need MTLFeatureSet_tvOS_GPUFamily2_v1.
            deviceToggles->Default(Toggle::EmulateStoreAndMSAAResolve, !haveStoreAndMSAAResolve);

            bool haveSamplerCompare = true;
#if DAWN_PLATFORM_IS(IOS)
            haveSamplerCompare = [*mDevice supportsFeatureSet:MTLFeatureSet_iOS_GPUFamily3_v1];
#endif
            // TODO(crbug.com/dawn/342): Investigate emulation -- possibly expensive.
            deviceToggles->Default(Toggle::MetalDisableSamplerCompare, !haveSamplerCompare);

            bool haveBaseVertexBaseInstance = true;
#if DAWN_PLATFORM_IS(IOS)
            haveBaseVertexBaseInstance =
                [*mDevice supportsFeatureSet:MTLFeatureSet_iOS_GPUFamily3_v1];
#endif
            // TODO(crbug.com/dawn/343): Investigate emulation.
            deviceToggles->Default(Toggle::DisableBaseVertex, !haveBaseVertexBaseInstance);
            deviceToggles->Default(Toggle::DisableBaseInstance, !haveBaseVertexBaseInstance);
        }

        // Vertex buffer robustness is implemented by using programmable vertex pulling. Enable
        // that code path if it isn't explicitly disabled.
        if (!deviceToggles->IsEnabled(Toggle::DisableRobustness)) {
            deviceToggles->Default(Toggle::MetalEnableVertexPulling, true);
        }

        // TODO(crbug.com/dawn/846): tighten this workaround when the driver bug is fixed.
        deviceToggles->Default(Toggle::AlwaysResolveIntoZeroLevelAndLayer, true);

        uint32_t deviceId = GetDeviceId();
        uint32_t vendorId = GetVendorId();

        // TODO(crbug.com/dawn/847): Use MTLStorageModeShared instead of MTLStorageModePrivate when
        // creating MTLCounterSampleBuffer in QuerySet on Intel platforms, otherwise it fails to
        // create the buffer. Change to use MTLStorageModePrivate when the bug is fixed.
        if (@available(macOS 10.15, iOS 14.0, *)) {
            bool useSharedMode = gpu_info::IsIntel(vendorId);
            deviceToggles->Default(Toggle::MetalUseSharedModeForCounterSampleBuffer, useSharedMode);
        }

        // Rendering R8Unorm and RG8Unorm to small mip doesn't work properly on Intel.
        // TODO(crbug.com/dawn/1071): Tighten the workaround when this issue is fixed.
        if (gpu_info::IsIntel(vendorId)) {
            deviceToggles->Default(Toggle::MetalRenderR8RG8UnormSmallMipToTempTexture, true);
        }

        // On some Intel GPUs vertex only render pipeline get wrong depth result if no fragment
        // shader provided. Create a placeholder fragment shader module to work around this issue.
        if (gpu_info::IsIntel(vendorId)) {
            bool usePlaceholderFragmentShader = true;
            if (gpu_info::IsSkylake(deviceId)) {
                usePlaceholderFragmentShader = false;
            }
            deviceToggles->Default(Toggle::UsePlaceholderFragmentInVertexOnlyPipeline,
                                   usePlaceholderFragmentShader);
        }

        // On some Intel GPUs using big integer values as clear values in render pass doesn't work
        // correctly. Currently we have to add workaround for this issue by enabling the toggle
        // "apply_clear_big_integer_color_value_with_draw". See https://crbug.com/dawn/1109 and
        // https://crbug.com/dawn/1463 for more details.
        if (gpu_info::IsIntel(vendorId)) {
            deviceToggles->Default(Toggle::ApplyClearBigIntegerColorValueWithDraw, true);
        }

        // TODO(dawn:1473): Metal fails to store GPU counters to sampleBufferAttachments on empty
        // encoders on macOS 11.0+, we need to add mock blit command to blit encoder when encoding
        // writeTimestamp as workaround by enabling the toggle
        // "metal_use_mock_blit_encoder_for_write_timestamp".
        if (@available(macos 11.0, iOS 14.0, *)) {
            deviceToggles->Default(Toggle::MetalUseMockBlitEncoderForWriteTimestamp, true);
        }

#if DAWN_PLATFORM_IS(MACOS)
        if (gpu_info::IsIntel(vendorId)) {
            deviceToggles->Default(
                Toggle::MetalUseBothDepthAndStencilAttachmentsForCombinedDepthStencilFormats, true);
            deviceToggles->Default(Toggle::UseBlitForBufferToStencilTextureCopy, true);
            deviceToggles->Default(Toggle::UseBlitForBufferToDepthTextureCopy, true);
            deviceToggles->Default(Toggle::UseBlitForDepthTextureToTextureCopyToNonzeroSubresource,
                                   true);

            if ([NSProcessInfo.processInfo
                    isOperatingSystemAtLeastVersion:NSOperatingSystemVersion{12, 0, 0}]) {
                deviceToggles->ForceSet(
                    Toggle::NoWorkaroundSampleMaskBecomesZeroForAllButLastColorTarget, true);
            }
            if (gpu_info::IsIntelGen7(vendorId, deviceId) ||
                gpu_info::IsIntelGen8(vendorId, deviceId)) {
                deviceToggles->ForceSet(Toggle::NoWorkaroundIndirectBaseVertexNotApplied, true);
            }
        }
        if (gpu_info::IsAMD(vendorId) || gpu_info::IsIntel(vendorId)) {
            deviceToggles->Default(Toggle::MetalUseCombinedDepthStencilFormatForStencil8, true);
            deviceToggles->Default(Toggle::MetalKeepMultisubresourceDepthStencilTexturesInitialized,
                                   true);
        }

        if (gpu_info::IsApple(vendorId)) {
            deviceToggles->Default(Toggle::MetalFillEmptyOcclusionQueriesWithZero, true);
        }

        // Local testing shows the workaround is needed on AMD Radeon HD 8870M (gcn-1) MacOS 12.1;
        // not on AMD Radeon Pro 555 (gcn-4) MacOS 13.1.
        // Conservatively enable the workaround on AMD unless the system is MacOS 13.1+
        // with architecture at least AMD gcn-4.
        bool isLessThanAMDGN4OrMac13Dot1 = false;
        if (gpu_info::IsAMDGCN1(vendorId, deviceId) || gpu_info::IsAMDGCN2(vendorId, deviceId) ||
            gpu_info::IsAMDGCN3(vendorId, deviceId)) {
            isLessThanAMDGN4OrMac13Dot1 = true;
        } else if (gpu_info::IsAMD(vendorId)) {
            if (@available(macos 13.1, *)) {
            } else {
                isLessThanAMDGN4OrMac13Dot1 = true;
            }
        }
        if (isLessThanAMDGN4OrMac13Dot1) {
            deviceToggles->Default(
                Toggle::MetalUseBothDepthAndStencilAttachmentsForCombinedDepthStencilFormats, true);
        }
#endif
    }

    MaybeError InitializeImpl() override { return {}; }

    void InitializeSupportedFeaturesImpl() override {
        // Check texture formats with deprecated MTLFeatureSet way.
#if DAWN_PLATFORM_IS(MACOS)
        if ([*mDevice supportsFeatureSet:MTLFeatureSet_macOS_GPUFamily1_v1]) {
            EnableFeature(Feature::TextureCompressionBC);
        }
        if (@available(macOS 10.14, *)) {
            if ([*mDevice supportsFeatureSet:MTLFeatureSet_macOS_GPUFamily2_v1]) {
                EnableFeature(Feature::Float32Filterable);
            }
        }
#endif
#if DAWN_PLATFORM_IS(IOS)
        if ([*mDevice supportsFeatureSet:MTLFeatureSet_iOS_GPUFamily1_v1]) {
            EnableFeature(Feature::TextureCompressionETC2);
        }
        if ([*mDevice supportsFeatureSet:MTLFeatureSet_iOS_GPUFamily2_v1]) {
            EnableFeature(Feature::TextureCompressionASTC);
        }
#endif

        // Check texture formats with MTLGPUFamily
        if (@available(macOS 10.15, iOS 13.0, *)) {
            if ([*mDevice supportsFamily:MTLGPUFamilyMac1]) {
                EnableFeature(Feature::TextureCompressionBC);
            }
            if ([*mDevice supportsFamily:MTLGPUFamilyMac2]) {
                EnableFeature(Feature::Float32Filterable);
            }
            if ([*mDevice supportsFamily:MTLGPUFamilyApple2]) {
                EnableFeature(Feature::TextureCompressionETC2);
            }
            if ([*mDevice supportsFamily:MTLGPUFamilyApple3]) {
                EnableFeature(Feature::TextureCompressionASTC);
            }
        }

        if (@available(macOS 10.15, iOS 14.0, *)) {
            auto ShouldLeakCounterSets = [this]() {
                // Intentionally leak counterSets to workaround an issue where the driver
                // over-releases the handle if it is accessed more than once. It becomes a zombie.
                // For more information, see crbug.com/1443658.
                // Appears to occur on Intel prior to MacOS 11, and continuing on Intel Gen 7 after
                // that OS version.
                uint32_t vendorId = GetVendorId();
                uint32_t deviceId = GetDeviceId();
                if (gpu_info::IsIntelGen7(vendorId, deviceId)) {
                    return true;
                }
                if (gpu_info::IsIntelGen11(vendorId, deviceId)) {
                    return true;
                }
                if (gpu_info::IsIntel(vendorId) && !IsMacOSVersionAtLeast(11)) {
                    return true;
                }
                return false;
            };
            if (ShouldLeakCounterSets()) {
                [[*mDevice counterSets] retain];
            }
            if (IsGPUCounterSupported(
                    *mDevice, MTLCommonCounterSetStatistic,
                    {MTLCommonCounterVertexInvocations, MTLCommonCounterClipperInvocations,
                     MTLCommonCounterClipperPrimitivesOut, MTLCommonCounterFragmentInvocations,
                     MTLCommonCounterComputeKernelInvocations})) {
                EnableFeature(Feature::PipelineStatisticsQuery);
            }

            if (IsGPUCounterSupported(*mDevice, MTLCommonCounterSetTimestamp,
                                      {MTLCommonCounterTimestamp})) {
                bool enableTimestampQuery = true;
                bool enableTimestampQueryInsidePasses = true;

                if (@available(macOS 11.0, iOS 14.0, *)) {
                    enableTimestampQueryInsidePasses =
                        SupportCounterSamplingAtCommandBoundary(*mDevice);
                }

#if DAWN_PLATFORM_IS(MACOS)
                // Disable timestamp query on < macOS 11.0 on AMD GPU because WriteTimestamp
                // fails to call without any copy commands on MTLBlitCommandEncoder. This issue
                // has been fixed on macOS 11.0. See crbug.com/dawn/545.
                if (gpu_info::IsAMD(mVendorId) && !IsMacOSVersionAtLeast(11)) {
                    enableTimestampQuery = false;
                    enableTimestampQueryInsidePasses = false;
                }
#endif

                if (enableTimestampQuery) {
                    EnableFeature(Feature::TimestampQuery);
                }

                if (enableTimestampQueryInsidePasses) {
                    EnableFeature(Feature::TimestampQueryInsidePasses);
                }
            }
        }

        if (@available(macOS 10.11, iOS 11.0, *)) {
            EnableFeature(Feature::DepthClipControl);
        }

        if (@available(macOS 10.11, iOS 9.0, *)) {
            EnableFeature(Feature::Depth32FloatStencil8);
        }

        // Uses newTextureWithDescriptor::iosurface::plane which is available
        // on ios 11.0+ and macOS 11.0+
        if (@available(macOS 10.11, iOS 11.0, *)) {
            EnableFeature(Feature::MultiPlanarFormats);
        }

        if (@available(macOS 11.0, iOS 10.0, *)) {
            // Memoryless storage mode for Metal textures is available only
            // from the Apple2 family of GPUs on.
            if ([*mDevice supportsFamily:MTLGPUFamilyApple2]) {
                EnableFeature(Feature::TransientAttachments);
            }
        }

        EnableFeature(Feature::IndirectFirstInstance);
        EnableFeature(Feature::ShaderF16);
        EnableFeature(Feature::RG11B10UfloatRenderable);
        EnableFeature(Feature::BGRA8UnormStorage);
        EnableFeature(Feature::SurfaceCapabilities);
    }

    void InitializeVendorArchitectureImpl() override {
        if (@available(macOS 10.15, iOS 13.0, *)) {
            // According to Apple's documentation:
            // https://developer.apple.com/documentation/metal/gpu_devices_and_work_submission/detecting_gpu_features_and_metal_software_versions
            // - "Use the Common family to create apps that target a range of GPUs on multiple
            //   platforms.""
            // - "A GPU can be a member of more than one family; in most cases, a GPU supports one
            //   of the Common families and then one or more families specific to the build target."
            // So we'll use the highest supported common family as the reported "architecture" on
            // devices where a deviceID isn't available.
            if (mDeviceId == 0) {
                if ([*mDevice supportsFamily:MTLGPUFamilyCommon3]) {
                    mArchitectureName = "common-3";
                } else if ([*mDevice supportsFamily:MTLGPUFamilyCommon2]) {
                    mArchitectureName = "common-2";
                } else if ([*mDevice supportsFamily:MTLGPUFamilyCommon1]) {
                    mArchitectureName = "common-1";
                }
            }
        }

        mVendorName = gpu_info::GetVendorName(mVendorId);
        if (mDeviceId != 0) {
            mArchitectureName = gpu_info::GetArchitectureName(mVendorId, mDeviceId);
        }
    }

    enum class MTLGPUFamily {
        Apple1,
        Apple2,
        Apple3,
        Apple4,
        Apple5,
        Apple6,
        Apple7,
        Mac1,
        Mac2,
    };

    ResultOrError<MTLGPUFamily> GetMTLGPUFamily() const {
        // https://developer.apple.com/documentation/metal/mtldevice/detecting_gpu_features_and_metal_software_versions?language=objc

        if (@available(macOS 10.15, iOS 10.13, *)) {
            if ([*mDevice supportsFamily:MTLGPUFamilyMac2]) {
                return MTLGPUFamily::Mac2;
            }
            if ([*mDevice supportsFamily:MTLGPUFamilyMac1]) {
                return MTLGPUFamily::Mac1;
            }
            if ([*mDevice supportsFamily:MTLGPUFamilyApple7]) {
                return MTLGPUFamily::Apple7;
            }
            if ([*mDevice supportsFamily:MTLGPUFamilyApple6]) {
                return MTLGPUFamily::Apple6;
            }
            if ([*mDevice supportsFamily:MTLGPUFamilyApple5]) {
                return MTLGPUFamily::Apple5;
            }
            if ([*mDevice supportsFamily:MTLGPUFamilyApple4]) {
                return MTLGPUFamily::Apple4;
            }
            if ([*mDevice supportsFamily:MTLGPUFamilyApple3]) {
                return MTLGPUFamily::Apple3;
            }
            if ([*mDevice supportsFamily:MTLGPUFamilyApple2]) {
                return MTLGPUFamily::Apple2;
            }
            if ([*mDevice supportsFamily:MTLGPUFamilyApple1]) {
                return MTLGPUFamily::Apple1;
            }
        }

#if DAWN_PLATFORM_IS(MACOS)
        if (@available(macOS 10.14, *)) {
            if ([*mDevice supportsFeatureSet:MTLFeatureSet_macOS_GPUFamily2_v1]) {
                return MTLGPUFamily::Mac2;
            }
        }
        if ([*mDevice supportsFeatureSet:MTLFeatureSet_macOS_GPUFamily1_v1]) {
            return MTLGPUFamily::Mac1;
        }
#elif DAWN_PLATFORM_IS(IOS)
        if (@available(iOS 10.11, *)) {
            if ([*mDevice supportsFeatureSet:MTLFeatureSet_iOS_GPUFamily4_v1]) {
                return MTLGPUFamily::Apple4;
            }
        }
        if (@available(iOS 9.0, *)) {
            if ([*mDevice supportsFeatureSet:MTLFeatureSet_iOS_GPUFamily3_v1]) {
                return MTLGPUFamily::Apple3;
            }
        }
        if (@available(iOS 8.0, *)) {
            if ([*mDevice supportsFeatureSet:MTLFeatureSet_iOS_GPUFamily2_v1]) {
                return MTLGPUFamily::Apple2;
            }
        }
        if (@available(iOS 8.0, *)) {
            if ([*mDevice supportsFeatureSet:MTLFeatureSet_iOS_GPUFamily1_v1]) {
                return MTLGPUFamily::Apple1;
            }
        }
#endif
        return DAWN_INTERNAL_ERROR("Unsupported Metal device");
    }

    MaybeError InitializeSupportedLimitsImpl(CombinedLimits* limits) override {
        struct MTLDeviceLimits {
            uint32_t maxVertexAttribsPerDescriptor;
            uint32_t maxBufferArgumentEntriesPerFunc;
            uint32_t maxTextureArgumentEntriesPerFunc;
            uint32_t maxSamplerStateArgumentEntriesPerFunc;
            uint32_t maxThreadsPerThreadgroup;
            uint32_t maxTotalThreadgroupMemory;
            uint32_t maxFragmentInputComponents;
            uint32_t max1DTextureSize;
            uint32_t max2DTextureSize;
            uint32_t max3DTextureSize;
            uint32_t maxTextureArrayLayers;
            uint32_t minBufferOffsetAlignment;
            uint32_t maxColorRenderTargets;
        };

        struct LimitsForFamily {
            uint32_t MTLDeviceLimits::*limit;
            ityp::array<MTLGPUFamily, uint32_t, 9> values;
        };

        // clang-format off
            // https://developer.apple.com/metal/Metal-Feature-Set-Tables.pdf
            //                                                               Apple                                                      Mac
            //                                                                   1,      2,      3,      4,      5,      6,      7,       1,      2
            constexpr LimitsForFamily kMTLLimits[13] = {
                {&MTLDeviceLimits::maxVertexAttribsPerDescriptor,         {    31u,    31u,    31u,    31u,    31u,    31u,    31u,     31u,    31u }},
                {&MTLDeviceLimits::maxBufferArgumentEntriesPerFunc,       {    31u,    31u,    31u,    31u,    31u,    31u,    31u,     31u,    31u }},
                {&MTLDeviceLimits::maxTextureArgumentEntriesPerFunc,      {    31u,    31u,    31u,    96u,    96u,   128u,   128u,    128u,   128u }},
                {&MTLDeviceLimits::maxSamplerStateArgumentEntriesPerFunc, {    16u,    16u,    16u,    16u,    16u,    16u,    16u,     16u,    16u }},
                {&MTLDeviceLimits::maxThreadsPerThreadgroup,              {   512u,   512u,   512u,  1024u,  1024u,  1024u,  1024u,   1024u,  1024u }},
                {&MTLDeviceLimits::maxTotalThreadgroupMemory,             { 16352u, 16352u, 16384u, 32768u, 32768u, 32768u, 32768u,  32768u, 32768u }},
                {&MTLDeviceLimits::maxFragmentInputComponents,            {    60u,    60u,    60u,   124u,   124u,   124u,   124u,    124u,   124u }},
                {&MTLDeviceLimits::max1DTextureSize,                      {  8192u,  8192u, 16384u, 16384u, 16384u, 16384u, 16384u,  16384u, 16384u }},
                {&MTLDeviceLimits::max2DTextureSize,                      {  8192u,  8192u, 16384u, 16384u, 16384u, 16384u, 16384u,  16384u, 16384u }},
                {&MTLDeviceLimits::max3DTextureSize,                      {  2048u,  2048u,  2048u,  2048u,  2048u,  2048u,  2048u,   2048u,  2048u }},
                {&MTLDeviceLimits::maxTextureArrayLayers,                 {  2048u,  2048u,  2048u,  2048u,  2048u,  2048u,  2048u,   2048u,  2048u }},
                {&MTLDeviceLimits::minBufferOffsetAlignment,              {     4u,     4u,     4u,     4u,     4u,     4u,     4u,    256u,   256u }},
                {&MTLDeviceLimits::maxColorRenderTargets,                 {     4u,     8u,     8u,     8u,     8u,     8u,     8u,      8u,     8u }},
            };
        // clang-format on

        MTLGPUFamily mtlGPUFamily;
        DAWN_TRY_ASSIGN(mtlGPUFamily, GetMTLGPUFamily());

        MTLDeviceLimits mtlLimits;
        for (const auto& limitsForFamily : kMTLLimits) {
            mtlLimits.*limitsForFamily.limit = limitsForFamily.values[mtlGPUFamily];
        }

        GetDefaultLimits(&limits->v1);

        limits->v1.maxTextureDimension1D = mtlLimits.max1DTextureSize;
        limits->v1.maxTextureDimension2D = mtlLimits.max2DTextureSize;
        limits->v1.maxTextureDimension3D = mtlLimits.max3DTextureSize;
        limits->v1.maxTextureArrayLayers = mtlLimits.maxTextureArrayLayers;
        limits->v1.maxColorAttachments = mtlLimits.maxColorRenderTargets;

        uint32_t maxBuffersPerStage = mtlLimits.maxBufferArgumentEntriesPerFunc;
        maxBuffersPerStage -= 1;  // One slot is reserved to store buffer lengths.

        uint32_t baseMaxBuffersPerStage = limits->v1.maxStorageBuffersPerShaderStage +
                                          limits->v1.maxUniformBuffersPerShaderStage +
                                          limits->v1.maxVertexBuffers;

        ASSERT(maxBuffersPerStage >= baseMaxBuffersPerStage);
        {
            uint32_t additional = maxBuffersPerStage - baseMaxBuffersPerStage;
            limits->v1.maxStorageBuffersPerShaderStage += additional / 3;
            limits->v1.maxUniformBuffersPerShaderStage += additional / 3;
            limits->v1.maxVertexBuffers += (additional - 2 * (additional / 3));
        }

        uint32_t baseMaxTexturesPerStage = limits->v1.maxSampledTexturesPerShaderStage +
                                           limits->v1.maxStorageTexturesPerShaderStage;

        ASSERT(mtlLimits.maxTextureArgumentEntriesPerFunc >= baseMaxTexturesPerStage);
        {
            uint32_t additional =
                mtlLimits.maxTextureArgumentEntriesPerFunc - baseMaxTexturesPerStage;
            limits->v1.maxSampledTexturesPerShaderStage += additional / 2;
            limits->v1.maxStorageTexturesPerShaderStage += (additional - additional / 2);
        }

        limits->v1.maxSamplersPerShaderStage = mtlLimits.maxSamplerStateArgumentEntriesPerFunc;

        // Metal limits are per-function, so the layout limits are the same as the stage
        // limits. Note: this should likely change if the implementation uses Metal argument
        // buffers. Non-dynamic buffers will probably be bound argument buffers, but dynamic
        // buffers may be set directly.
        //   Mac GPU families with tier 1 argument buffers support 64
        //   buffers, 128 textures, and 16 samplers. Mac GPU families
        //   with tier 2 argument buffers support 500000 buffers and
        //   textures, and 1024 unique samplers
        // Without argument buffers, we have slots [0 -> 29], inclusive, which is 30 total.
        // 8 are used by maxVertexBuffers.
        limits->v1.maxDynamicUniformBuffersPerPipelineLayout = 11u;
        limits->v1.maxDynamicStorageBuffersPerPipelineLayout = 11u;

        // The WebGPU limit is the limit across all vertex buffers, combined.
        limits->v1.maxVertexAttributes =
            limits->v1.maxVertexBuffers * mtlLimits.maxVertexAttribsPerDescriptor;

        limits->v1.maxInterStageShaderComponents = mtlLimits.maxFragmentInputComponents;

        limits->v1.maxComputeWorkgroupStorageSize = mtlLimits.maxTotalThreadgroupMemory;
        limits->v1.maxComputeInvocationsPerWorkgroup = mtlLimits.maxThreadsPerThreadgroup;
        limits->v1.maxComputeWorkgroupSizeX = mtlLimits.maxThreadsPerThreadgroup;
        limits->v1.maxComputeWorkgroupSizeY = mtlLimits.maxThreadsPerThreadgroup;
        limits->v1.maxComputeWorkgroupSizeZ = mtlLimits.maxThreadsPerThreadgroup;

        limits->v1.minUniformBufferOffsetAlignment = mtlLimits.minBufferOffsetAlignment;
        limits->v1.minStorageBufferOffsetAlignment = mtlLimits.minBufferOffsetAlignment;

        uint64_t maxBufferSize = Buffer::QueryMaxBufferLength(*mDevice);
        limits->v1.maxBufferSize = maxBufferSize;

        // Metal has no documented limit on the size of a binding. Use the maximum
        // buffer size.
        limits->v1.maxUniformBufferBindingSize = maxBufferSize;
        limits->v1.maxStorageBufferBindingSize = maxBufferSize;

        // Using base limits for:
        // TODO(crbug.com/dawn/685):
        // - maxBindGroups
        // - maxVertexBufferArrayStride

        // TODO(crbug.com/dawn/1448):
        // - maxInterStageShaderVariables

        return {};
    }

    MaybeError ValidateFeatureSupportedWithTogglesImpl(wgpu::FeatureName feature,
                                                       const TogglesState& toggles) const override {
        return {};
    }

    NSPRef<id<MTLDevice>> mDevice;
};

// Implementation of the Metal backend's BackendConnection

Backend::Backend(InstanceBase* instance) : BackendConnection(instance, wgpu::BackendType::Metal) {
    if (GetInstance()->IsBackendValidationEnabled()) {
        setenv("METAL_DEVICE_WRAPPER_TYPE", "1", 1);
    }
}

Backend::~Backend() = default;

std::vector<Ref<PhysicalDeviceBase>> Backend::DiscoverDefaultPhysicalDevices() {
    PhysicalDeviceDiscoveryOptions options;
    auto result = DiscoverPhysicalDevices(&options);
    if (result.IsError()) {
        GetInstance()->ConsumedError(result.AcquireError());
        return {};
    }
    return result.AcquireSuccess();
}

ResultOrError<std::vector<Ref<PhysicalDeviceBase>>> Backend::DiscoverPhysicalDevices(
    const PhysicalDeviceDiscoveryOptionsBase* optionsBase) {
    ASSERT(optionsBase->backendType == WGPUBackendType_Metal);

    std::vector<Ref<PhysicalDeviceBase>> physicalDevices;
#if DAWN_PLATFORM_IS(MACOS)
<<<<<<< HEAD
    if(@available(macos 10.11,*)) {
      NSRef<NSArray<id<MTLDevice>>> devices = AcquireNSRef(MTLCopyAllDevices());

      for (id<MTLDevice> device in devices.Get()) {
          Ref<PhysicalDevice> physicalDevice =
              AcquireRef(new PhysicalDevice(GetInstance(), device, adapterToggles));
          if (!GetInstance()->ConsumedError(physicalDevice->Initialize())) {
              physicalDevices.push_back(std::move(physicalDevice));
          }
      }
=======
    NSRef<NSArray<id<MTLDevice>>> devices = AcquireNSRef(MTLCopyAllDevices());

    for (id<MTLDevice> device in devices.Get()) {
        Ref<PhysicalDevice> physicalDevice = AcquireRef(new PhysicalDevice(GetInstance(), device));
        if (!GetInstance()->ConsumedError(physicalDevice->Initialize())) {
            physicalDevices.push_back(std::move(physicalDevice));
        }
>>>>>>> f75e5c07
    }
#endif

    // iOS only has a single device so MTLCopyAllDevices doesn't exist there.
#if defined(DAWN_PLATFORM_IOS)
    Ref<PhysicalDevice> physicalDevice =
        AcquireRef(new PhysicalDevice(GetInstance(), MTLCreateSystemDefaultDevice()));
    if (!GetInstance()->ConsumedError(physicalDevice->Initialize())) {
        physicalDevices.push_back(std::move(physicalDevice));
    }
#endif

    return physicalDevices;
}

BackendConnection* Connect(InstanceBase* instance) {
    return new Backend(instance);
}

}  // namespace dawn::native::metal<|MERGE_RESOLUTION|>--- conflicted
+++ resolved
@@ -835,26 +835,15 @@
 
     std::vector<Ref<PhysicalDeviceBase>> physicalDevices;
 #if DAWN_PLATFORM_IS(MACOS)
-<<<<<<< HEAD
     if(@available(macos 10.11,*)) {
       NSRef<NSArray<id<MTLDevice>>> devices = AcquireNSRef(MTLCopyAllDevices());
 
       for (id<MTLDevice> device in devices.Get()) {
-          Ref<PhysicalDevice> physicalDevice =
-              AcquireRef(new PhysicalDevice(GetInstance(), device, adapterToggles));
+          Ref<PhysicalDevice> physicalDevice = AcquireRef(new PhysicalDevice(GetInstance(), device));
           if (!GetInstance()->ConsumedError(physicalDevice->Initialize())) {
               physicalDevices.push_back(std::move(physicalDevice));
           }
       }
-=======
-    NSRef<NSArray<id<MTLDevice>>> devices = AcquireNSRef(MTLCopyAllDevices());
-
-    for (id<MTLDevice> device in devices.Get()) {
-        Ref<PhysicalDevice> physicalDevice = AcquireRef(new PhysicalDevice(GetInstance(), device));
-        if (!GetInstance()->ConsumedError(physicalDevice->Initialize())) {
-            physicalDevices.push_back(std::move(physicalDevice));
-        }
->>>>>>> f75e5c07
     }
 #endif
 
