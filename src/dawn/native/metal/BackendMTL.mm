--- conflicted
+++ resolved
@@ -803,26 +803,15 @@
     }
     @autoreleasepool {
 #if DAWN_PLATFORM_IS(MACOS)
-<<<<<<< HEAD
-    if(@available(macOS 10.11,*)) {
-      NSRef<NSArray<id<MTLDevice>>> devices = AcquireNSRef(MTLCopyAllDevices());
-
-      for (id<MTLDevice> device in devices.Get()) {
-          Ref<PhysicalDevice> physicalDevice = AcquireRef(new PhysicalDevice(GetInstance(), device));
-          if (!GetInstance()->ConsumedError(physicalDevice->Initialize())) {
-              physicalDevices.push_back(std::move(physicalDevice));
+        if(@available(macOS 10.11,*)) {
+          for (id<MTLDevice> device in MTLCopyAllDevices()) {
+              Ref<PhysicalDevice> physicalDevice =
+                  AcquireRef(new PhysicalDevice(GetInstance(), AcquireNSPRef(device)));
+              if (!GetInstance()->ConsumedErrorAndWarnOnce(physicalDevice->Initialize())) {
+                  mPhysicalDevices.push_back(std::move(physicalDevice));
+              }
           }
-      }
-    }
-=======
-        for (id<MTLDevice> device in MTLCopyAllDevices()) {
-            Ref<PhysicalDevice> physicalDevice =
-                AcquireRef(new PhysicalDevice(GetInstance(), AcquireNSPRef(device)));
-            if (!GetInstance()->ConsumedErrorAndWarnOnce(physicalDevice->Initialize())) {
-                mPhysicalDevices.push_back(std::move(physicalDevice));
-            }
-        }
->>>>>>> 5318d39e
+        }
 #endif
 
         // iOS only has a single device so MTLCopyAllDevices doesn't exist there.
