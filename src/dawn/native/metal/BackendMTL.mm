// Copyright 2019 The Dawn & Tint Authors
//
// Redistribution and use in source and binary forms, with or without
// modification, are permitted provided that the following conditions are met:
//
// 1. Redistributions of source code must retain the above copyright notice, this
//    list of conditions and the following disclaimer.
//
// 2. Redistributions in binary form must reproduce the above copyright notice,
//    this list of conditions and the following disclaimer in the documentation
//    and/or other materials provided with the distribution.
//
// 3. Neither the name of the copyright holder nor the names of its
//    contributors may be used to endorse or promote products derived from
//    this software without specific prior written permission.
//
// THIS SOFTWARE IS PROVIDED BY THE COPYRIGHT HOLDERS AND CONTRIBUTORS "AS IS"
// AND ANY EXPRESS OR IMPLIED WARRANTIES, INCLUDING, BUT NOT LIMITED TO, THE
// IMPLIED WARRANTIES OF MERCHANTABILITY AND FITNESS FOR A PARTICULAR PURPOSE ARE
// DISCLAIMED. IN NO EVENT SHALL THE COPYRIGHT HOLDER OR CONTRIBUTORS BE LIABLE
// FOR ANY DIRECT, INDIRECT, INCIDENTAL, SPECIAL, EXEMPLARY, OR CONSEQUENTIAL
// DAMAGES (INCLUDING, BUT NOT LIMITED TO, PROCUREMENT OF SUBSTITUTE GOODS OR
// SERVICES; LOSS OF USE, DATA, OR PROFITS; OR BUSINESS INTERRUPTION) HOWEVER
// CAUSED AND ON ANY THEORY OF LIABILITY, WHETHER IN CONTRACT, STRICT LIABILITY,
// OR TORT (INCLUDING NEGLIGENCE OR OTHERWISE) ARISING IN ANY WAY OUT OF THE USE
// OF THIS SOFTWARE, EVEN IF ADVISED OF THE POSSIBILITY OF SUCH DAMAGE.

#include "dawn/native/metal/BackendMTL.h"

#include "dawn/common/CoreFoundationRef.h"
#include "dawn/common/GPUInfo.h"
#include "dawn/common/Log.h"
#include "dawn/common/NSRef.h"
#include "dawn/common/Platform.h"
#include "dawn/common/SystemUtils.h"
#include "dawn/native/Instance.h"
#include "dawn/native/MetalBackend.h"
#include "dawn/native/metal/BufferMTL.h"
#include "dawn/native/metal/DeviceMTL.h"
#include "dawn/native/metal/UtilsMetal.h"

#if DAWN_PLATFORM_IS(MACOS)
#import <IOKit/IOKitLib.h>
#include "dawn/common/IOKitRef.h"
#endif

#include <string>
#include <vector>

namespace dawn::native::metal {

namespace {

struct PCIIDs {
    uint32_t vendorId;
    uint32_t deviceId;
};

struct Vendor {
    const char* trademark;
    uint32_t vendorId;
};

#if DAWN_PLATFORM_IS(MACOS)
const Vendor kVendors[] = {
    {"AMD", gpu_info::kVendorID_AMD},        {"Apple", gpu_info::kVendorID_Apple},
    {"Radeon", gpu_info::kVendorID_AMD},     {"Intel", gpu_info::kVendorID_Intel},
    {"Geforce", gpu_info::kVendorID_Nvidia}, {"Quadro", gpu_info::kVendorID_Nvidia}};

// Find vendor ID from MTLDevice name.
MaybeError GetVendorIdFromVendors(id<MTLDevice> device, PCIIDs* ids) {
    uint32_t vendorId = 0;
    const char* deviceName = [device.name UTF8String];
    for (const auto& it : kVendors) {
        if (strstr(deviceName, it.trademark) != nullptr) {
            vendorId = it.vendorId;
            break;
        }
    }

    if (vendorId == 0) {
        return DAWN_INTERNAL_ERROR("Failed to find vendor id with the device");
    }

    // Set vendor id with 0
    *ids = PCIIDs{vendorId, 0};
    return {};
}

// Extracts an integer property from a registry entry.
uint32_t GetEntryProperty(io_registry_entry_t entry, CFStringRef name) {
    uint32_t value = 0;

    // Recursively search registry entry and its parents for property name
    // The data should release with CFRelease
    CFRef<CFDataRef> data = AcquireCFRef(static_cast<CFDataRef>(IORegistryEntrySearchCFProperty(
        entry, kIOServicePlane, name, kCFAllocatorDefault,
        kIORegistryIterateRecursively | kIORegistryIterateParents)));

    if (data == nullptr) {
        return value;
    }

    // CFDataGetBytePtr() is guaranteed to return a read-only pointer
    value = *reinterpret_cast<const uint32_t*>(CFDataGetBytePtr(data.Get()));
    return value;
}

// Queries the IO Registry to find the PCI device and vendor IDs of the MTLDevice.
// The registry entry correponding to [device registryID] doesn't contain the exact PCI ids
// because it corresponds to a driver. However its parent entry corresponds to the device
// itself and has uint32_t "device-id" and "registry-id" keys. For example on a dual-GPU
// MacBook Pro 2017 the IORegistry explorer shows the following tree (simplified here):
//
//  - PCI0@0
//  | - AppleACPIPCI
//  | | - IGPU@2 (type IOPCIDevice)
//  | | | - IntelAccelerator (type IOGraphicsAccelerator2)
//  | | - PEG0@1
//  | | | - IOPP
//  | | | | - GFX0@0 (type IOPCIDevice)
//  | | | | | - AMDRadeonX4000_AMDBaffinGraphicsAccelerator (type IOGraphicsAccelerator2)
//
// [device registryID] is the ID for one of the IOGraphicsAccelerator2 and we can see that
// their parent always is an IOPCIDevice that has properties for the device and vendor IDs.
MaybeError API_AVAILABLE(macos(10.13))
    GetDeviceIORegistryPCIInfo(id<MTLDevice> device, PCIIDs* ids) {
    // Get a matching dictionary for the IOGraphicsAccelerator2
    CFRef<CFMutableDictionaryRef> matchingDict =
        AcquireCFRef(IORegistryEntryIDMatching([device registryID]));
    if (matchingDict == nullptr) {
        return DAWN_INTERNAL_ERROR("Failed to create the matching dict for the device");
    }

    // Work around a breaking deprecation of kIOMasterPortDefault to kIOMainPortDefault. Both values
    // are equivalent with NULL (given mach_port_t is an unsigned int they probably mean 0) as noted
    // by the IOKitLib.h comments so use that directly.
    // TODO(chromium:1400252): Use kIOMainPortDefault once the minimum supported version includes
    // macOS 12.0
    constexpr mach_port_t kIOMainPort = 0;

    // IOServiceGetMatchingService will consume the reference on the matching dictionary,
    // so we don't need to release the dictionary.
    IORef<io_registry_entry_t> acceleratorEntry =
        AcquireIORef(IOServiceGetMatchingService(kIOMainPort, matchingDict.Detach()));

    if (acceleratorEntry == IO_OBJECT_NULL) {
        return DAWN_INTERNAL_ERROR("Failed to get the IO registry entry for the accelerator");
    }

    // Get the parent entry that will be the IOPCIDevice
    IORef<io_registry_entry_t> deviceEntry;
    if (IORegistryEntryGetParentEntry(acceleratorEntry.Get(), kIOServicePlane,
                                      deviceEntry.InitializeInto()) != kIOReturnSuccess) {
        return DAWN_INTERNAL_ERROR("Failed to get the IO registry entry for the device");
    }

    DAWN_ASSERT(deviceEntry != IO_OBJECT_NULL);

    uint32_t vendorId = GetEntryProperty(deviceEntry.Get(), CFSTR("vendor-id"));
    uint32_t deviceId = GetEntryProperty(deviceEntry.Get(), CFSTR("device-id"));

    *ids = PCIIDs{vendorId, deviceId};

    return {};
}

MaybeError GetDevicePCIInfo(id<MTLDevice> device, PCIIDs* ids) {
    // [device registryID] is introduced on macOS 10.13+, otherwise workaround to get vendor
    // id by vendor name on old macOS
    auto result = GetDeviceIORegistryPCIInfo(device, ids);
    if (result.IsError()) {
        dawn::WarningLog() << "GetDeviceIORegistryPCIInfo failed: "
                           << result.AcquireError()->GetFormattedMessage();
    } else if (ids->vendorId != 0) {
        return result;
    }

    return GetVendorIdFromVendors(device, ids);
}

#elif DAWN_PLATFORM_IS(IOS)

MaybeError GetDevicePCIInfo(id<MTLDevice> device, PCIIDs* ids) {
    DAWN_UNUSED(device);
    *ids = PCIIDs{0, 0};
    return {};
}

#else
#error "Unsupported Apple platform."
#endif

bool IsGPUCounterSupported(id<MTLDevice> device,
                           MTLCommonCounterSet counterSetName,
                           std::vector<MTLCommonCounter> counterNames)
    API_AVAILABLE(macos(10.15), ios(14.0)) {
    id<MTLCounterSet> counterSet = nil;
    for (id<MTLCounterSet> set in [device counterSets]) {
        if ([set.name caseInsensitiveCompare:counterSetName] == NSOrderedSame) {
            counterSet = set;
            break;
        }
    }

    // The counter set is not supported.
    if (counterSet == nil) {
        return false;
    }

    NSArray<id<MTLCounter>>* countersInSet = [counterSet counters];
    // A GPU might support a counter set, but only support a subset of the counters in that
    // set, check if the counter set supports all specific counters we need. Return false
    // if there is a counter unsupported.
    for (MTLCommonCounter counterName : counterNames) {
        bool found = false;
        for (id<MTLCounter> counter in countersInSet) {
            if ([counter.name caseInsensitiveCompare:counterName] == NSOrderedSame) {
                found = true;
                break;
            }
        }
        if (!found) {
            return false;
        }
    }

    if (@available(macOS 11.0, iOS 14.0, *)) {
        // Check whether it can read GPU counters at the specified command boundary or stage
        // boundary. Apple family GPUs do not support sampling between different Metal commands,
        // because they defer fragment processing until after the GPU processes all the primitives
        // in the render pass. GPU counters are only available if sampling at least one of the
        // command or stage boundaries is supported.
        if (!SupportCounterSamplingAtCommandBoundary(device) &&
            !SupportCounterSamplingAtStageBoundary(device)) {
            return false;
        }
    }

    return true;
}

bool CheckMetalValidationEnabled(InstanceBase* instance) {
    if (instance->IsBackendValidationEnabled()) {
        return true;
    }

    // Sometime validation layer can be enabled eternally via xcode or command line.
    if (GetEnvironmentVar("METAL_DEVICE_WRAPPER_TYPE").first == "1" ||
        GetEnvironmentVar("MTL_DEBUG_LAYER").first == "1") {
        return true;
    }

    return false;
}

}  // anonymous namespace

// The Metal backend's PhysicalDevice.
// TODO(dawn:2155): move this PhysicalDevice class to PhysicalDeviceMTL.mm

class PhysicalDevice : public PhysicalDeviceBase {
  public:
    PhysicalDevice(InstanceBase* instance,
                   NSPRef<id<MTLDevice>> device,
                   bool metalValidationEnabled)
        : PhysicalDeviceBase(instance, wgpu::BackendType::Metal),
          mDevice(std::move(device)),
          mMetalValidationEnabled(metalValidationEnabled) {
        mName = std::string([[*mDevice name] UTF8String]);

        PCIIDs ids;
        if (!instance->ConsumedError(GetDevicePCIInfo(*mDevice, &ids))) {
            mVendorId = ids.vendorId;
            mDeviceId = ids.deviceId;
        }

#if DAWN_PLATFORM_IS(IOS)
        mAdapterType = wgpu::AdapterType::IntegratedGPU;
        const char* systemName = "iOS ";
#elif DAWN_PLATFORM_IS(MACOS)
        if (([*mDevice respondsToSelector:@selector(hasUnifiedMemory)] && [*mDevice hasUnifiedMemory]) ||
            [*mDevice isLowPower]) {
            mAdapterType = wgpu::AdapterType::IntegratedGPU;
        } else {
            mAdapterType = wgpu::AdapterType::DiscreteGPU;
        }
        const char* systemName = "macOS ";
#else
#error "Unsupported Apple platform."
#endif

        NSString* osVersion = [[NSProcessInfo processInfo] operatingSystemVersionString];
        mDriverDescription = "Metal driver on " + std::string(systemName) + [osVersion UTF8String];
    }

    bool IsMetalValidationEnabled() const { return mMetalValidationEnabled; }

    // PhysicalDeviceBase Implementation
    bool SupportsExternalImages() const override {
        // Via dawn::native::metal::WrapIOSurface
        return true;
    }

    bool SupportsFeatureLevel(FeatureLevel) const override { return true; }

  private:
    ResultOrError<Ref<DeviceBase>> CreateDeviceImpl(AdapterBase* adapter,
                                                    const DeviceDescriptor* descriptor,
                                                    const TogglesState& deviceToggles) override {
        return Device::Create(adapter, mDevice, descriptor, deviceToggles);
    }

    void SetupBackendAdapterToggles(TogglesState* adapterToggles) const override {}

    void SetupBackendDeviceToggles(TogglesState* deviceToggles) const override {
        {
            bool haveStoreAndMSAAResolve = false;
#if DAWN_PLATFORM_IS(MACOS)
            haveStoreAndMSAAResolve =
                [*mDevice supportsFeatureSet:MTLFeatureSet_macOS_GPUFamily1_v2];
#elif DAWN_PLATFORM_IS(IOS)
            haveStoreAndMSAAResolve = [*mDevice supportsFeatureSet:MTLFeatureSet_iOS_GPUFamily3_v2];
#endif
            // On tvOS, we would need MTLFeatureSet_tvOS_GPUFamily2_v1.
            deviceToggles->Default(Toggle::EmulateStoreAndMSAAResolve, !haveStoreAndMSAAResolve);

            bool haveSamplerCompare = true;
#if DAWN_PLATFORM_IS(IOS)
            haveSamplerCompare = [*mDevice supportsFeatureSet:MTLFeatureSet_iOS_GPUFamily3_v1];
#endif
            // TODO(crbug.com/dawn/342): Investigate emulation -- possibly expensive.
            deviceToggles->Default(Toggle::MetalDisableSamplerCompare, !haveSamplerCompare);

            bool haveBaseVertexBaseInstance = true;
#if DAWN_PLATFORM_IS(IOS)
            haveBaseVertexBaseInstance =
                [*mDevice supportsFeatureSet:MTLFeatureSet_iOS_GPUFamily3_v1];
#endif
            // TODO(crbug.com/dawn/343): Investigate emulation.
            deviceToggles->Default(Toggle::DisableBaseVertex, !haveBaseVertexBaseInstance);
            deviceToggles->Default(Toggle::DisableBaseInstance, !haveBaseVertexBaseInstance);
        }

        // Vertex buffer robustness is implemented by using programmable vertex pulling. Enable
        // that code path if it isn't explicitly disabled.
        if (!deviceToggles->IsEnabled(Toggle::DisableRobustness)) {
            deviceToggles->Default(Toggle::MetalEnableVertexPulling, true);
        }

        // TODO(crbug.com/dawn/846): tighten this workaround when the driver bug is fixed.
        deviceToggles->Default(Toggle::AlwaysResolveIntoZeroLevelAndLayer, true);

        uint32_t deviceId = GetDeviceId();
        uint32_t vendorId = GetVendorId();

        // TODO(crbug.com/dawn/847): Use MTLStorageModeShared instead of MTLStorageModePrivate when
        // creating MTLCounterSampleBuffer in QuerySet on Intel platforms, otherwise it fails to
        // create the buffer. Change to use MTLStorageModePrivate when the bug is fixed.
        if (@available(macOS 10.15, iOS 14.0, *)) {
            bool useSharedMode = gpu_info::IsIntel(vendorId);
            deviceToggles->Default(Toggle::MetalUseSharedModeForCounterSampleBuffer, useSharedMode);
        }

        // Rendering R8Unorm and RG8Unorm to small mip doesn't work properly on Intel.
        // TODO(crbug.com/dawn/1071): Tighten the workaround when this issue is fixed.
        if (gpu_info::IsIntel(vendorId)) {
            deviceToggles->Default(Toggle::MetalRenderR8RG8UnormSmallMipToTempTexture, true);
        }

        // On some Intel GPUs vertex only render pipeline get wrong depth result if no fragment
        // shader provided. Create a placeholder fragment shader module to work around this issue.
        if (gpu_info::IsIntel(vendorId)) {
            bool usePlaceholderFragmentShader = true;
            if (gpu_info::IsSkylake(deviceId)) {
                usePlaceholderFragmentShader = false;
            }
            deviceToggles->Default(Toggle::UsePlaceholderFragmentInVertexOnlyPipeline,
                                   usePlaceholderFragmentShader);
        }

        // On some Intel GPUs using big integer values as clear values in render pass doesn't work
        // correctly. Currently we have to add workaround for this issue by enabling the toggle
        // "apply_clear_big_integer_color_value_with_draw". See https://crbug.com/dawn/1109 and
        // https://crbug.com/dawn/1463 for more details.
        if (gpu_info::IsIntel(vendorId)) {
            deviceToggles->Default(Toggle::ApplyClearBigIntegerColorValueWithDraw, true);
        }

        // TODO(dawn:1473): Metal fails to store GPU counters to sampleBufferAttachments on empty
        // encoders on macOS 11.0+, we need to add mock blit command to blit encoder when encoding
        // writeTimestamp as workaround by enabling the toggle
        // "metal_use_mock_blit_encoder_for_write_timestamp".
        if (@available(macos 11.0, iOS 14.0, *)) {
            deviceToggles->Default(Toggle::MetalUseMockBlitEncoderForWriteTimestamp, true);
        }

#if DAWN_PLATFORM_IS(MACOS)
        if (gpu_info::IsIntel(vendorId)) {
            deviceToggles->Default(
                Toggle::MetalUseBothDepthAndStencilAttachmentsForCombinedDepthStencilFormats, true);
            deviceToggles->Default(Toggle::UseBlitForBufferToStencilTextureCopy, true);
            deviceToggles->Default(Toggle::UseBlitForBufferToDepthTextureCopy, true);
            deviceToggles->Default(Toggle::UseBlitForDepthTextureToTextureCopyToNonzeroSubresource,
                                   true);

            if ([NSProcessInfo.processInfo
                    isOperatingSystemAtLeastVersion:NSOperatingSystemVersion{12, 0, 0}]) {
                deviceToggles->ForceSet(
                    Toggle::NoWorkaroundSampleMaskBecomesZeroForAllButLastColorTarget, true);
            }
            if (gpu_info::IsIntelGen7(vendorId, deviceId) ||
                gpu_info::IsIntelGen8(vendorId, deviceId)) {
                deviceToggles->ForceSet(Toggle::NoWorkaroundIndirectBaseVertexNotApplied, true);
            }
        }
        if (gpu_info::IsAMD(vendorId) || gpu_info::IsIntel(vendorId)) {
            deviceToggles->Default(Toggle::MetalUseCombinedDepthStencilFormatForStencil8, true);
            deviceToggles->Default(Toggle::MetalKeepMultisubresourceDepthStencilTexturesInitialized,
                                   true);
        }

        if (gpu_info::IsApple(vendorId)) {
            deviceToggles->Default(Toggle::MetalFillEmptyOcclusionQueriesWithZero, true);
        }

        // Local testing shows the workaround is needed on AMD Radeon HD 8870M (gcn-1) MacOS 12.1;
        // not on AMD Radeon Pro 555 (gcn-4) MacOS 13.1.
        // Conservatively enable the workaround on AMD unless the system is MacOS 13.1+
        // with architecture at least AMD gcn-4.
        bool isLessThanAMDGN4OrMac13Dot1 = false;
        if (gpu_info::IsAMDGCN1(vendorId, deviceId) || gpu_info::IsAMDGCN2(vendorId, deviceId) ||
            gpu_info::IsAMDGCN3(vendorId, deviceId)) {
            isLessThanAMDGN4OrMac13Dot1 = true;
        } else if (gpu_info::IsAMD(vendorId)) {
            if (@available(macos 13.1, *)) {
            } else {
                isLessThanAMDGN4OrMac13Dot1 = true;
            }
        }
        if (isLessThanAMDGN4OrMac13Dot1) {
            deviceToggles->Default(
                Toggle::MetalUseBothDepthAndStencilAttachmentsForCombinedDepthStencilFormats, true);
        }
#endif
    }

    MaybeError InitializeImpl() override { return {}; }

    void InitializeSupportedFeaturesImpl() override {
        // Check texture formats with deprecated MTLFeatureSet way.
#if DAWN_PLATFORM_IS(MACOS)
        if ([*mDevice supportsFeatureSet:MTLFeatureSet_macOS_GPUFamily1_v1]) {
            EnableFeature(Feature::TextureCompressionBC);
        }
        if (@available(macOS 10.14, *)) {
            if ([*mDevice supportsFeatureSet:MTLFeatureSet_macOS_GPUFamily2_v1]) {
                EnableFeature(Feature::Float32Filterable);
            }
        }
#endif
#if DAWN_PLATFORM_IS(IOS)
        if ([*mDevice supportsFeatureSet:MTLFeatureSet_iOS_GPUFamily1_v1]) {
            EnableFeature(Feature::TextureCompressionETC2);
        }
        if ([*mDevice supportsFeatureSet:MTLFeatureSet_iOS_GPUFamily2_v1]) {
            EnableFeature(Feature::TextureCompressionASTC);
        }
#endif

        // Check texture formats with MTLGPUFamily
        if (@available(macOS 10.15, iOS 13.0, *)) {
            if ([*mDevice supportsFamily:MTLGPUFamilyMac1]) {
                EnableFeature(Feature::TextureCompressionBC);
            }
            if ([*mDevice supportsFamily:MTLGPUFamilyMac2]) {
                EnableFeature(Feature::Float32Filterable);
            }
            if ([*mDevice supportsFamily:MTLGPUFamilyApple2]) {
                EnableFeature(Feature::TextureCompressionETC2);
            }
            if ([*mDevice supportsFamily:MTLGPUFamilyApple3]) {
                EnableFeature(Feature::TextureCompressionASTC);
            }
        }

        if (@available(macOS 10.15, iOS 14.0, *)) {
            auto ShouldLeakCounterSets = [this] {
                // Intentionally leak counterSets to workaround an issue where the driver
                // over-releases the handle if it is accessed more than once. It becomes a zombie.
                // For more information, see crbug.com/1443658.
                // Appears to occur on non-Apple prior to MacOS 11, and continuing on Intel Gen 7,
                // Intel Gen 8, and Intel Gen 11 after that OS version.
                uint32_t vendorId = GetVendorId();
                uint32_t deviceId = GetDeviceId();
                if (gpu_info::IsIntelGen7(vendorId, deviceId) ||
                    gpu_info::IsIntelGen8(vendorId, deviceId) ||
                    gpu_info::IsIntelGen11(vendorId, deviceId)) {
                    return true;
                }
#if DAWN_PLATFORM_IS(MACOS)
                if (!gpu_info::IsApple(vendorId) && !IsMacOSVersionAtLeast(11)) {
                    return true;
                }
#endif
                return false;
            };
            if (ShouldLeakCounterSets()) {
                [[*mDevice counterSets] retain];
            }

            if (IsGPUCounterSupported(*mDevice, MTLCommonCounterSetTimestamp,
                                      {MTLCommonCounterTimestamp})) {
                bool enableTimestampQuery = true;
                bool enableTimestampQueryInsidePasses = true;

                if (@available(macOS 11.0, iOS 14.0, *)) {
                    enableTimestampQueryInsidePasses =
                        SupportCounterSamplingAtCommandBoundary(*mDevice);
                }

#if DAWN_PLATFORM_IS(MACOS)
                // Disable timestamp query on < macOS 11.0 on AMD GPU because WriteTimestamp
                // fails to call without any copy commands on MTLBlitCommandEncoder. This issue
                // has been fixed on macOS 11.0. See crbug.com/dawn/545.
                if (gpu_info::IsAMD(mVendorId) && !IsMacOSVersionAtLeast(11)) {
                    enableTimestampQuery = false;
                    enableTimestampQueryInsidePasses = false;
                }
#endif

                if (enableTimestampQuery) {
                    EnableFeature(Feature::TimestampQuery);
                }

                if (enableTimestampQueryInsidePasses) {
                    EnableFeature(Feature::ChromiumExperimentalTimestampQueryInsidePasses);
                }
            }
        }

        if (@available(macOS 10.11, iOS 11.0, *)) {
            EnableFeature(Feature::DepthClipControl);
        }

        if (@available(macOS 10.11, iOS 9.0, *)) {
            EnableFeature(Feature::Depth32FloatStencil8);
        }

        // Uses newTextureWithDescriptor::iosurface::plane which is available
        // on ios 11.0+ and macOS 11.0+
        if (@available(macOS 10.11, iOS 11.0, *)) {
            EnableFeature(Feature::DawnMultiPlanarFormats);
            EnableFeature(Feature::MultiPlanarFormatP010);
            EnableFeature(Feature::MultiPlanarRenderTargets);
            EnableFeature(Feature::MultiPlanarFormatExtendedUsages);
        }

        if (@available(macOS 10.15, iOS 13.0, *)) {
            EnableFeature(Feature::MultiPlanarFormatNv12a);
        }

        if (@available(macOS 11.0, iOS 10.0, *)) {
            // Memoryless storage mode and programmable blending are available only from the Apple2
            // family of GPUs on.
            if ([*mDevice supportsFamily:MTLGPUFamilyApple2]) {
                EnableFeature(Feature::FramebufferFetch);
                EnableFeature(Feature::TransientAttachments);
            }
        }

        if (@available(macOS 11.0, iOS 10.0, *)) {
            // Image block functionality is available starting from the Apple4 family.
            if ([*mDevice supportsFamily:MTLGPUFamilyApple4]) {
                EnableFeature(Feature::PixelLocalStorageCoherent);
                EnableFeature(Feature::PixelLocalStorageNonCoherent);
            }
        }

        EnableFeature(Feature::IndirectFirstInstance);
        EnableFeature(Feature::ShaderF16);
        EnableFeature(Feature::RG11B10UfloatRenderable);
        EnableFeature(Feature::BGRA8UnormStorage);
        EnableFeature(Feature::SurfaceCapabilities);
        EnableFeature(Feature::MSAARenderToSingleSampled);
        EnableFeature(Feature::DualSourceBlending);
        EnableFeature(Feature::ChromiumExperimentalDp4a);

        // SIMD-scoped permute operations is supported by GPU family Metal3, Apple6, Apple7, Apple8,
        // and Mac2.
        // https://developer.apple.com/metal/Metal-Feature-Set-Tables.pdf
        // Metal3 family is a superset of Apple7 and Apple8, and introduced in macOS 13.0+ or
        // iOS 16.0+. However when building with Chrome, mac_sdk_official_version in mac_sdk.gni
        // explicitly use Xcode 13.3 and MacOS 12.3 version 21E226, so does not support
        // MTLGPUFamilyMetal3.
        // Note that supportsFamily: method requires macOS 10.15+ or iOS 13.0+
        if (@available(macOS 10.15, iOS 13.0, *)) {
            if ([*mDevice supportsFamily:MTLGPUFamilyApple6] ||
                [*mDevice supportsFamily:MTLGPUFamilyMac2]) {
                EnableFeature(Feature::ChromiumExperimentalSubgroups);
            }
        }

        EnableFeature(Feature::SharedTextureMemoryIOSurface);
        if (@available(macOS 10.14, iOS 12.0, *)) {
            EnableFeature(Feature::SharedFenceMTLSharedEvent);
        }

        EnableFeature(Feature::Norm16TextureFormats);

        EnableFeature(Feature::HostMappedPointer);
    }

    void InitializeVendorArchitectureImpl() override {
        if (@available(macOS 10.15, iOS 13.0, *)) {
            // According to Apple's documentation:
            // https://developer.apple.com/documentation/metal/gpu_devices_and_work_submission/detecting_gpu_features_and_metal_software_versions
            // - "Use the Common family to create apps that target a range of GPUs on multiple
            //   platforms.""
            // - "A GPU can be a member of more than one family; in most cases, a GPU supports one
            //   of the Common families and then one or more families specific to the build target."
            // So we'll use the highest supported common family as the reported "architecture" on
            // devices where a deviceID isn't available.
            if (mDeviceId == 0) {
                if ([*mDevice supportsFamily:MTLGPUFamilyCommon3]) {
                    mArchitectureName = "common-3";
                } else if ([*mDevice supportsFamily:MTLGPUFamilyCommon2]) {
                    mArchitectureName = "common-2";
                } else if ([*mDevice supportsFamily:MTLGPUFamilyCommon1]) {
                    mArchitectureName = "common-1";
                }
            }
        }

        mVendorName = gpu_info::GetVendorName(mVendorId);
        if (mDeviceId != 0) {
            mArchitectureName = gpu_info::GetArchitectureName(mVendorId, mDeviceId);
        }
    }

    enum class MTLGPUFamily {
        Apple1,
        Apple2,
        Apple3,
        Apple4,
        Apple5,
        Apple6,
        Apple7,
        Mac1,
        Mac2,
    };

    ResultOrError<MTLGPUFamily> GetMTLGPUFamily() const {
        // https://developer.apple.com/documentation/metal/mtldevice/detecting_gpu_features_and_metal_software_versions?language=objc

        if (@available(macOS 10.15, iOS 10.13, *)) {
            if ([*mDevice supportsFamily:MTLGPUFamilyMac2]) {
                return MTLGPUFamily::Mac2;
            }
            if ([*mDevice supportsFamily:MTLGPUFamilyMac1]) {
                return MTLGPUFamily::Mac1;
            }
            if ([*mDevice supportsFamily:MTLGPUFamilyApple7]) {
                return MTLGPUFamily::Apple7;
            }
            if ([*mDevice supportsFamily:MTLGPUFamilyApple6]) {
                return MTLGPUFamily::Apple6;
            }
            if ([*mDevice supportsFamily:MTLGPUFamilyApple5]) {
                return MTLGPUFamily::Apple5;
            }
            if ([*mDevice supportsFamily:MTLGPUFamilyApple4]) {
                return MTLGPUFamily::Apple4;
            }
            if ([*mDevice supportsFamily:MTLGPUFamilyApple3]) {
                return MTLGPUFamily::Apple3;
            }
            if ([*mDevice supportsFamily:MTLGPUFamilyApple2]) {
                return MTLGPUFamily::Apple2;
            }
            if ([*mDevice supportsFamily:MTLGPUFamilyApple1]) {
                return MTLGPUFamily::Apple1;
            }
        }

#if DAWN_PLATFORM_IS(MACOS)
        if (@available(macOS 10.14, *)) {
            if ([*mDevice supportsFeatureSet:MTLFeatureSet_macOS_GPUFamily2_v1]) {
                return MTLGPUFamily::Mac2;
            }
        }
        if ([*mDevice supportsFeatureSet:MTLFeatureSet_macOS_GPUFamily1_v1]) {
            return MTLGPUFamily::Mac1;
        }
#elif DAWN_PLATFORM_IS(IOS)
        if (@available(iOS 10.11, *)) {
            if ([*mDevice supportsFeatureSet:MTLFeatureSet_iOS_GPUFamily4_v1]) {
                return MTLGPUFamily::Apple4;
            }
        }
        if (@available(iOS 9.0, *)) {
            if ([*mDevice supportsFeatureSet:MTLFeatureSet_iOS_GPUFamily3_v1]) {
                return MTLGPUFamily::Apple3;
            }
        }
        if (@available(iOS 8.0, *)) {
            if ([*mDevice supportsFeatureSet:MTLFeatureSet_iOS_GPUFamily2_v1]) {
                return MTLGPUFamily::Apple2;
            }
        }
        if (@available(iOS 8.0, *)) {
            if ([*mDevice supportsFeatureSet:MTLFeatureSet_iOS_GPUFamily1_v1]) {
                return MTLGPUFamily::Apple1;
            }
        }
#endif
        return DAWN_INTERNAL_ERROR("Unsupported Metal device");
    }

    MaybeError InitializeSupportedLimitsImpl(CombinedLimits* limits) override {
        struct MTLDeviceLimits {
            uint32_t maxVertexAttribsPerDescriptor;
            uint32_t maxBufferArgumentEntriesPerFunc;
            uint32_t maxTextureArgumentEntriesPerFunc;
            uint32_t maxSamplerStateArgumentEntriesPerFunc;
            uint32_t maxThreadsPerThreadgroup;
            uint32_t maxTotalThreadgroupMemory;
            uint32_t maxFragmentInputs;
            uint32_t maxFragmentInputComponents;
            uint32_t max1DTextureSize;
            uint32_t max2DTextureSize;
            uint32_t max3DTextureSize;
            uint32_t maxTextureArrayLayers;
            uint32_t minBufferOffsetAlignment;
            uint32_t maxColorRenderTargets;
            uint32_t maxTotalRenderTargetSize;
        };

        struct LimitsForFamily {
            uint32_t MTLDeviceLimits::*limit;
            ityp::array<MTLGPUFamily, uint32_t, 9> values;
        };

        // clang-format off
            // https://developer.apple.com/metal/Metal-Feature-Set-Tables.pdf
            //                                                               Apple                                                      Mac
            //                                                                   1,      2,      3,      4,      5,      6,      7,       1,      2
            constexpr LimitsForFamily kMTLLimits[15] = {
                {&MTLDeviceLimits::maxVertexAttribsPerDescriptor,         {    31u,    31u,    31u,    31u,    31u,    31u,    31u,     31u,    31u }},
                {&MTLDeviceLimits::maxBufferArgumentEntriesPerFunc,       {    31u,    31u,    31u,    31u,    31u,    31u,    31u,     31u,    31u }},
                {&MTLDeviceLimits::maxTextureArgumentEntriesPerFunc,      {    31u,    31u,    31u,    96u,    96u,   128u,   128u,    128u,   128u }},
                {&MTLDeviceLimits::maxSamplerStateArgumentEntriesPerFunc, {    16u,    16u,    16u,    16u,    16u,    16u,    16u,     16u,    16u }},
                {&MTLDeviceLimits::maxThreadsPerThreadgroup,              {   512u,   512u,   512u,  1024u,  1024u,  1024u,  1024u,   1024u,  1024u }},
                {&MTLDeviceLimits::maxTotalThreadgroupMemory,             { 16352u, 16352u, 16384u, 32768u, 32768u, 32768u, 32768u,  32768u, 32768u }},
                {&MTLDeviceLimits::maxFragmentInputs,                     {    60u,    60u,    60u,   124u,   124u,   124u,   124u,     32u,    32u }},
                {&MTLDeviceLimits::maxFragmentInputComponents,            {    60u,    60u,    60u,   124u,   124u,   124u,   124u,    124u,   124u }},
                {&MTLDeviceLimits::max1DTextureSize,                      {  8192u,  8192u, 16384u, 16384u, 16384u, 16384u, 16384u,  16384u, 16384u }},
                {&MTLDeviceLimits::max2DTextureSize,                      {  8192u,  8192u, 16384u, 16384u, 16384u, 16384u, 16384u,  16384u, 16384u }},
                {&MTLDeviceLimits::max3DTextureSize,                      {  2048u,  2048u,  2048u,  2048u,  2048u,  2048u,  2048u,   2048u,  2048u }},
                {&MTLDeviceLimits::maxTextureArrayLayers,                 {  2048u,  2048u,  2048u,  2048u,  2048u,  2048u,  2048u,   2048u,  2048u }},
                {&MTLDeviceLimits::minBufferOffsetAlignment,              {     4u,     4u,     4u,     4u,     4u,     4u,     4u,    256u,   256u }},
                {&MTLDeviceLimits::maxColorRenderTargets,                 {     4u,     8u,     8u,     8u,     8u,     8u,     8u,      8u,     8u }},
                // Note: the feature set tables list No Limit for Mac 1 and Mac 2.
                // For these, we use maxColorRenderTargets * 16. 16 is the largest cost of any color format.
                {&MTLDeviceLimits::maxTotalRenderTargetSize,              {    16u,    32u,    32u,    64u,    64u,    64u,    64u,    128u,   128u }},
            };
        // clang-format on

        MTLGPUFamily mtlGPUFamily;
        DAWN_TRY_ASSIGN(mtlGPUFamily, GetMTLGPUFamily());

        MTLDeviceLimits mtlLimits;
        for (const auto& limitsForFamily : kMTLLimits) {
            mtlLimits.*limitsForFamily.limit = limitsForFamily.values[mtlGPUFamily];
        }

        GetDefaultLimitsForSupportedFeatureLevel(&limits->v1);

        limits->v1.maxTextureDimension1D = mtlLimits.max1DTextureSize;
        limits->v1.maxTextureDimension2D = mtlLimits.max2DTextureSize;
        limits->v1.maxTextureDimension3D = mtlLimits.max3DTextureSize;
        limits->v1.maxTextureArrayLayers = mtlLimits.maxTextureArrayLayers;
        limits->v1.maxColorAttachments = mtlLimits.maxColorRenderTargets;
        limits->v1.maxColorAttachmentBytesPerSample = mtlLimits.maxTotalRenderTargetSize;

        uint32_t maxBuffersPerStage = mtlLimits.maxBufferArgumentEntriesPerFunc;
        maxBuffersPerStage -= 1;  // One slot is reserved to store buffer lengths.

        uint32_t baseMaxBuffersPerStage = limits->v1.maxStorageBuffersPerShaderStage +
                                          limits->v1.maxUniformBuffersPerShaderStage +
                                          limits->v1.maxVertexBuffers;

        DAWN_ASSERT(maxBuffersPerStage >= baseMaxBuffersPerStage);
        {
            // Allocate all remaining buffers to maxStorageBuffersPerShaderStage.
            // TODO(crbug.com/2158): We can have more of all types of buffers when
            // using Metal argument buffers.
            uint32_t additional = maxBuffersPerStage - baseMaxBuffersPerStage;
            limits->v1.maxStorageBuffersPerShaderStage += additional;
        }

        uint32_t baseMaxTexturesPerStage = limits->v1.maxSampledTexturesPerShaderStage +
                                           limits->v1.maxStorageTexturesPerShaderStage;

        DAWN_ASSERT(mtlLimits.maxTextureArgumentEntriesPerFunc >= baseMaxTexturesPerStage);
        {
            uint32_t additional =
                mtlLimits.maxTextureArgumentEntriesPerFunc - baseMaxTexturesPerStage;
            limits->v1.maxSampledTexturesPerShaderStage += additional / 2;
            limits->v1.maxStorageTexturesPerShaderStage += (additional - additional / 2);
        }

        limits->v1.maxSamplersPerShaderStage = mtlLimits.maxSamplerStateArgumentEntriesPerFunc;

        // Metal limits are per-function, so the layout limits are the same as the stage
        // limits. Note: this should likely change if the implementation uses Metal argument
        // buffers. Non-dynamic buffers will probably be bound argument buffers, but dynamic
        // buffers may be set directly.
        //   Mac GPU families with tier 1 argument buffers support 64
        //   buffers, 128 textures, and 16 samplers. Mac GPU families
        //   with tier 2 argument buffers support 500000 buffers and
        //   textures, and 1024 unique samplers
        // Without argument buffers, we have slots [0 -> 29], inclusive, which is 30 total.
        // 8 are used by maxVertexBuffers.
        limits->v1.maxDynamicUniformBuffersPerPipelineLayout = 11u;
        limits->v1.maxDynamicStorageBuffersPerPipelineLayout = 11u;

        // The WebGPU limit is the limit across all vertex buffers, combined.
        limits->v1.maxVertexAttributes =
            limits->v1.maxVertexBuffers * mtlLimits.maxVertexAttribsPerDescriptor;

        // See https://github.com/gpuweb/gpuweb/issues/1962 for more details.
        uint32_t vendorId = GetVendorId();
        if (gpu_info::IsApple(vendorId)) {
            limits->v1.maxInterStageShaderComponents = mtlLimits.maxFragmentInputComponents;
            limits->v1.maxInterStageShaderVariables = mtlLimits.maxFragmentInputs;
        } else {
            // On non-Apple macOS each built-in consumes one individual inter-stage shader variable.
            limits->v1.maxInterStageShaderVariables = mtlLimits.maxFragmentInputs - 4;
            limits->v1.maxInterStageShaderComponents = limits->v1.maxInterStageShaderVariables * 4;
        }

        limits->v1.maxComputeWorkgroupStorageSize = mtlLimits.maxTotalThreadgroupMemory;
        limits->v1.maxComputeInvocationsPerWorkgroup = mtlLimits.maxThreadsPerThreadgroup;
        limits->v1.maxComputeWorkgroupSizeX = mtlLimits.maxThreadsPerThreadgroup;
        limits->v1.maxComputeWorkgroupSizeY = mtlLimits.maxThreadsPerThreadgroup;
        limits->v1.maxComputeWorkgroupSizeZ = mtlLimits.maxThreadsPerThreadgroup;

        limits->v1.minUniformBufferOffsetAlignment = mtlLimits.minBufferOffsetAlignment;
        limits->v1.minStorageBufferOffsetAlignment = mtlLimits.minBufferOffsetAlignment;

        uint64_t maxBufferSize = Buffer::QueryMaxBufferLength(*mDevice);
        limits->v1.maxBufferSize = maxBufferSize;

        // Metal has no documented limit on the size of a binding. Use the maximum
        // buffer size.
        limits->v1.maxUniformBufferBindingSize = maxBufferSize;
        limits->v1.maxStorageBufferBindingSize = maxBufferSize;

        // Using base limits for:
        // TODO(crbug.com/dawn/685):
        // - maxBindGroups
        // - maxVertexBufferArrayStride

        // Experimental limits for subgroups
        limits->experimentalSubgroupLimits.minSubgroupSize = 4;
        limits->experimentalSubgroupLimits.maxSubgroupSize = 64;

        return {};
    }

    FeatureValidationResult ValidateFeatureSupportedWithTogglesImpl(
        wgpu::FeatureName feature,
        const TogglesState& toggles) const override {
        return {};
    }

    NSPRef<id<MTLDevice>> mDevice;
    const bool mMetalValidationEnabled;
};

bool IsMetalValidationEnabled(PhysicalDeviceBase* physicalDevice) {
    return ToBackend(physicalDevice)->IsMetalValidationEnabled();
}

// Implementation of the Metal backend's BackendConnection

Backend::Backend(InstanceBase* instance) : BackendConnection(instance, wgpu::BackendType::Metal) {
    if (GetInstance()->IsBackendValidationEnabled()) {
        setenv("METAL_DEVICE_WRAPPER_TYPE", "1", 1);
    }
}

Backend::~Backend() = default;

std::vector<Ref<PhysicalDeviceBase>> Backend::DiscoverPhysicalDevices(
    const RequestAdapterOptions* options) {
    if (options->forceFallbackAdapter) {
        return {};
    }
    if (!mPhysicalDevices.empty()) {
        // Devices already discovered.
        return std::vector<Ref<PhysicalDeviceBase>>{mPhysicalDevices};
    }

    bool metalValidationEnabled = CheckMetalValidationEnabled(GetInstance());
    @autoreleasepool {
#if DAWN_PLATFORM_IS(MACOS)
<<<<<<< HEAD
    if(@available(macos 10.11,*)) {
      for (id<MTLDevice> device in MTLCopyAllDevices()) {
          Ref<PhysicalDevice> physicalDevice =
              AcquireRef(new PhysicalDevice(GetInstance(), AcquireNSPRef(device)));
          if (!GetInstance()->ConsumedErrorAndWarnOnce(physicalDevice->Initialize())) {
              mPhysicalDevices.push_back(std::move(physicalDevice));
          }
      }
    }
=======
        for (id<MTLDevice> device in MTLCopyAllDevices()) {
            Ref<PhysicalDevice> physicalDevice = AcquireRef(
                new PhysicalDevice(GetInstance(), AcquireNSPRef(device), metalValidationEnabled));
            if (!GetInstance()->ConsumedErrorAndWarnOnce(physicalDevice->Initialize())) {
                mPhysicalDevices.push_back(std::move(physicalDevice));
            }
        }
>>>>>>> ead8a043
#endif

        // iOS only has a single device so MTLCopyAllDevices doesn't exist there.
#if DAWN_PLATFORM_IS(IOS)
        Ref<PhysicalDevice> physicalDevice = AcquireRef(new PhysicalDevice(
            GetInstance(), AcquireNSPRef(MTLCreateSystemDefaultDevice()), metalValidationEnabled));
        if (!GetInstance()->ConsumedErrorAndWarnOnce(physicalDevice->Initialize())) {
            mPhysicalDevices.push_back(std::move(physicalDevice));
        }
#endif
    }
    return std::vector<Ref<PhysicalDeviceBase>>{mPhysicalDevices};
}

void Backend::ClearPhysicalDevices() {
    mPhysicalDevices.clear();
}

size_t Backend::GetPhysicalDeviceCountForTesting() const {
    return mPhysicalDevices.size();
}

BackendConnection* Connect(InstanceBase* instance) {
    return new Backend(instance);
}

}  // namespace dawn::native::metal<|MERGE_RESOLUTION|>--- conflicted
+++ resolved
@@ -906,25 +906,15 @@
     bool metalValidationEnabled = CheckMetalValidationEnabled(GetInstance());
     @autoreleasepool {
 #if DAWN_PLATFORM_IS(MACOS)
-<<<<<<< HEAD
-    if(@available(macos 10.11,*)) {
-      for (id<MTLDevice> device in MTLCopyAllDevices()) {
-          Ref<PhysicalDevice> physicalDevice =
-              AcquireRef(new PhysicalDevice(GetInstance(), AcquireNSPRef(device)));
-          if (!GetInstance()->ConsumedErrorAndWarnOnce(physicalDevice->Initialize())) {
-              mPhysicalDevices.push_back(std::move(physicalDevice));
-          }
-      }
-    }
-=======
-        for (id<MTLDevice> device in MTLCopyAllDevices()) {
-            Ref<PhysicalDevice> physicalDevice = AcquireRef(
-                new PhysicalDevice(GetInstance(), AcquireNSPRef(device), metalValidationEnabled));
-            if (!GetInstance()->ConsumedErrorAndWarnOnce(physicalDevice->Initialize())) {
-                mPhysicalDevices.push_back(std::move(physicalDevice));
-            }
-        }
->>>>>>> ead8a043
+        if (@available(macos 10.11, *)) {
+            for (id<MTLDevice> device in MTLCopyAllDevices()) {
+                Ref<PhysicalDevice> physicalDevice = AcquireRef(new PhysicalDevice(
+                    GetInstance(), AcquireNSPRef(device), metalValidationEnabled));
+                if (!GetInstance()->ConsumedErrorAndWarnOnce(physicalDevice->Initialize())) {
+                    mPhysicalDevices.push_back(std::move(physicalDevice));
+                }
+            }
+        }
 #endif
 
         // iOS only has a single device so MTLCopyAllDevices doesn't exist there.
