--- conflicted
+++ resolved
@@ -1377,11 +1377,7 @@
 TEST_P(ShaderTests, DerivativeUniformityDiagnosticFilter) {
     wgpu::ShaderModule vsModule = utils::CreateShaderModule(device, R"(
 struct VertexOut {
-<<<<<<< HEAD
-  @builtin(position) pos : vec4<f32>,
-=======
   @builtin(position) pos : vec4f,
->>>>>>> de248414
   @location(0) value : f32,
 }
 
@@ -1399,11 +1395,7 @@
 diagnostic(off, derivative_uniformity);
 
 @fragment
-<<<<<<< HEAD
-fn main(@location(0) value : f32) -> @location(0) vec4<f32> {
-=======
 fn main(@location(0) value : f32) -> @location(0) vec4f {
->>>>>>> de248414
   if (value > 0) {
     let intensity = 1.0 - dpdx(1.0);
     return vec4(intensity, intensity, intensity, 1.0);
